//
// Copyright (c) Microsoft.
// Licensed under the MIT license. See LICENSE file in the project root for full license information.
//

const teamTypes = ['read', 'write', 'admin'];
const defaultLargeAdminTeamSize = 250;

import { WebhookProcessor } from '../organizationProcessor';
import { Operations } from '../../business';
import { Organization } from '../../business';

import RenderHtmlMail from '../../lib/emailRender';
import { IMailProvider } from '../../lib/mailProvider';
import getCompanySpecificDeployment from '../../middleware/companySpecificDeployment';

interface IAutomaticTeamsMail {
  to: string;
  cc?: string;
  subject: string;
  category?: string[];
  content?: string;
}

interface ICustomDataEventName {
  content?: string;
  receipt: string;
  eventName?: string;
}

export default class AutomaticTeamsWebhookProcessor implements WebhookProcessor {
  processOrgSpecialTeams(organization: Organization) {
    const specialTeams = organization.specialRepositoryPermissionTeams;
    let specials = [];
    let specialTeamIds = new Set<number>();
    let specialTeamLevels = new Map<number, string>();
    teamTypes.forEach(specialTeam => {
      if (specialTeams[specialTeam] && specialTeams[specialTeam].length) {
        specials.push(specialTeam);
        for (let i = 0; i < specialTeams[specialTeam].length; i++) {
          const teamId = specialTeams[specialTeam][i];
          specialTeamIds.add(teamId);
          specialTeamLevels.set(teamId, translateSpecialToGitHub(specialTeam));
        }
      }
    });
    return { specialTeams, specials, specialTeamIds, specialTeamLevels };
  }

  filter(data: any) {
    const eventType = data.properties.event;
    const eventAction = data.body.action;
    // Someone added a team to the repo
    if (eventType === 'team' && ['add_repository', 'added_to_repository'].includes(eventAction)) {
      return true;
    }
    // Someone removed a team from the repo
    if (eventType === 'team' && eventAction === 'removed_from_repository') {
      return true;
    }
    // Team permission level changed
    if (eventType === 'team' && eventAction === 'edited') {
      return true;
    }
    // A new repo may need the teams
    if (eventType === 'repository' && eventAction === 'created') {
      return true;
    }
    return false;
  }

  async run(operations: Operations, organization: Organization, data: any): Promise<boolean> {
    const eventType = data.properties.event;
    const eventAction = data.body.action;
    const { specialTeamIds, specialTeamLevels } = this.processOrgSpecialTeams(organization);
    const preventLargeTeamPermissions = organization.preventLargeTeamPermissions;
    const repositoryBody = data.body.repository;
    const newPermissions = repositoryBody ? repositoryBody.permissions : null;
    const whoChangedIt = (data.body && data.body.sender ? data.body.sender.login : null) as string;
    const whoChangedItId = whoChangedIt ? data.body.sender.id : null;

    // New repository
    if (eventType === 'repository' && eventAction === 'created') {
      for (const teamId of specialTeamIds) {
        const necessaryPermission = specialTeamLevels.get(teamId);
        await setTeamPermission(operations, organization, repositoryBody, teamId, necessaryPermission, `a new repository was created by username ${whoChangedIt}, setting automatic permissions`);
      }
    } else if (eventType === 'team') {
      const teamBody = data.body.team;
      const teamId = teamBody.id;
      const teamName = teamBody.name;
      // Enforce required special team permissions
      if (specialTeamIds.has(teamId)) {
        const necessaryPermission = specialTeamLevels.get(teamId);
        if (!necessaryPermission) {
          throw new Error(`No ideal permission level found for the team ${teamId}.`);
        }
        if (eventAction === 'removed_from_repository') {
          // Someone removed the entire team
          await setTeamPermission(operations, organization, repositoryBody, teamId, necessaryPermission, `the team and its permission were removed by the username ${whoChangedIt}`);
        } else if (eventAction === 'edited') {
          // The team no longer has the appropriate permission level
          if (newPermissions[necessaryPermission] !== true) {
            await setTeamPermission(operations, organization, repositoryBody, teamId, necessaryPermission, `the permission was downgraded by the username ${whoChangedIt}`);
          }
        }
        return true;
      }

      // Prevent granting large teams access
      if (preventLargeTeamPermissions) {
        const teamSize = await getTeamSize(organization, teamId);
        // Special thanks to the GitHub API team. The added_to_repository event did not
        // include the 'permissions' information. Fixed and deployed by GitHub on
        // 6/13/17. Thank you for helping us simplify our code!
        if (['added_to_repository', 'edited'].includes(eventAction) && newPermissions) {
          const specificReason = teamTooLargeForPurpose(teamId, newPermissions.admin, newPermissions.push, organization, teamSize, preventLargeTeamPermissions);
          if (specificReason && !operations.isSystemAccountByUsername(whoChangedIt)) {
            await revertLargePermissionChange(operations, organization, repositoryBody, teamId, teamName, whoChangedIt, whoChangedItId, specificReason);
          }
        }
        return true;
      }
    }

    return true;
  }
}

function teamTooLargeForPurpose(teamId, isAdmin, isPush, organization, teamSize, preventLargeTeamPermissions) {
  const broadAccessTeams = organization.broadAccessTeams;
  let isBroadAccessTeam = broadAccessTeams && broadAccessTeams.includes(teamId);
  if (isBroadAccessTeam && (isAdmin || isPush)) {
    return 'The team is a very broad access team and does not allow push (write) or admin access to prevent widespread escalation of privileges and spamming thousands of people';
  }
  let teamSizeLimitAdmin = defaultLargeAdminTeamSize;
  let teamSizeLimitType = 'default limit';
  if (preventLargeTeamPermissions && preventLargeTeamPermissions.maximumAdministrators) {
    teamSizeLimitAdmin = preventLargeTeamPermissions.maximumAdministrators;
    teamSizeLimitType = `administrator team limit in the ${organization.name} organization`;
  }
  if (isAdmin && teamSize >= teamSizeLimitAdmin) {
    return `The team has ${teamSize} members which surpasses the ${teamSizeLimitAdmin} ${teamSizeLimitType}`;
  }

  return false;
}

function translateSpecialToGitHub(ourTerm) {
  switch (ourTerm) {
    case 'admin':
      return 'admin';
    case 'write':
      return 'push';
    case 'read':
      return 'pull';
  }
  throw new Error(`Unknown team type ${ourTerm}`);
}

export async function getTeamSize(organization: Organization, teamId): Promise<number> {
  const team = organization.team(teamId);
  await team.getDetails();
  return team.members_count || 0;
}

async function revertLargePermissionChange(operations: Operations, organization: Organization, repositoryBody, teamId, teamName: string, whoChangedIt, whoChangedItId: string, specificReason?: string) {
  specificReason = specificReason ? ': ' + specificReason : '';
  const blockReason = `the permission was upgraded by ${whoChangedIt} but a large team permission prevention feature has reverted the change${specificReason}`;
  console.log(blockReason);
  const insights = operations.insights;
  insights.trackMetric({ name: 'JobAutomaticTeamsLargeTeamPermissionBlock', value: 1 });
  insights.trackEvent({
    name: 'JobAutomaticTeamsLargeTeamPermissionBlocked',
    properties: {
      specificReason: specificReason,
      teamId: teamId,
      organization: organization.name,
      repository: repositoryBody.name,
      whoChangedIt: whoChangedIt,
      whoChangedItId: whoChangedItId,
    },
  });
  const successfulAndOk = await setTeamPermission(operations, organization, repositoryBody, teamId, 'pull', blockReason);
  if (successfulAndOk) {
    const owner = repositoryBody.owner.login.toLowerCase(); // We do not want to notify for each fork, if the permissions bubble to the fork
    if (owner === organization.name.toLowerCase()) {
      await largeTeamPermissionPreventionWarningMail(operations, organization, repositoryBody, teamId, teamName, blockReason, whoChangedIt, whoChangedItId);
    }
  }
}

async function largeTeamPermissionPreventionWarningMail(operations: Operations, organization: Organization, repositoryBody, teamId, teamName, reason, whoChangedIt, whoChangedItId): Promise<void> {
  // System accounts should not need notifications
  const mailProvider = operations.providers.mailProvider;
  const insights = operations.providers.insights;
  if (!mailProvider || operations.isSystemAccountByUsername(whoChangedIt)) {
    return;
  }
  const senderMember = organization.member(whoChangedItId);
  const mailAddress = await senderMember.getMailAddress();
  if (!mailAddress) {
    return;
  }
  const basedir = operations.config.typescript.appDirectory;
  const operationsMail = operations.getOperationsMailAddress();
  const companySpecific = getCompanySpecificDeployment();
  const largeTeamProtectionDetailsLink = companySpecific?.strings?.largeTeamProtectionDetailsLink;
  const config = operations.config;
  await sendEmail(config, insights, basedir, mailProvider, mailAddress, operationsMail, {
    repository: repositoryBody,
    whoChangedIt,
    teamName,
    reason,
    companyName: config.brand.companyName,
    largeTeamProtectionDetailsLink,
  });
}

async function sendEmail(config, insights, basedir, mailProvider: IMailProvider, to, operationsMail: string, body) {
  body.reason = `You are receiving this e-mail because you changed the permissions on the ${body.teamName} GitHub team, triggering this action.`;
  body.headline = 'Team permission change reverted';
  body.notification = 'warning';
  body.app = `${config.brand.companyName} GitHub`;
  const mail: IAutomaticTeamsMail = {
    to,
    cc: operationsMail,
    subject: `Team permission change for ${body.repository.full_name} repository reverted`,
    category: ['error', 'repos'],
  };
  let mailContent = null;
  try {
<<<<<<< HEAD
    mailContent = await RenderHtmlMail(basedir, 'largeTeamProtected', body);
  } catch (renderError) {
=======
    mailContent = await RenderHtmlMail(basedir, 'largeTeamProtected', body, config);
  } catch(renderError) {
>>>>>>> 5d358f7a
    insights.trackException({
      exception: renderError,
      properties: {
        content: body,
        eventName: 'JobAutomaticTeamsLargeTeamPermissionBlockMailRenderFailure',
      },
    });
    throw renderError;
  }
  mail.content = mailContent;
  let customData: ICustomDataEventName = {
    content: body,
    receipt: '',
  };
  try {
    const mailResult = await mailProvider.sendMail(mail);
    customData.receipt = mailResult;
  } catch (mailError) {
    customData.eventName = 'JobAutomaticTeamsLargeTeamPermissionBlockMailFailure';
    insights.trackException({ exception: mailError, properties: customData });
    throw mailError;
  }
  insights.trackEvent({ name: 'JobAutomaticTeamsLargeTeamPermissionBlockMailSuccess', properties: customData });
}

async function setTeamPermission(operations: Operations, organization: Organization, repositoryBody: any, teamId, necessaryPermission, reason): Promise<boolean> {
  const { customizedTeamPermissionsWebhookLogic } = operations.providers;
  const repoName = repositoryBody.name;
  const repoId = repositoryBody?.id;
  const orgName = organization.name;
  const repository = organization.repository(repoName, { id: repoId });
  if (customizedTeamPermissionsWebhookLogic) {
    const shouldSkipEnforcement = await customizedTeamPermissionsWebhookLogic.shouldSkipEnforcement(repository);
    if (shouldSkipEnforcement) {
      console.log(`Customized logic for team permissions: skipping enforcement for repository ${repository.id}`);
      return false;
    }
  }
  const description = `setting permission level ${necessaryPermission} for the team with ID ${teamId} on the repository ${repoName} inside the ${orgName} GitHub org because ${reason}`;
  const insights = operations.insights;
  let error = null;
  try {
    await repository.setTeamPermission(teamId, necessaryPermission);
  } catch (setError) {
    error = setError;
  }
  const eventRoot = 'AutomaticRepoPermissionSet';
  const eventName = eventRoot + error ? 'Success' : 'Failure';
  if (error) {
    error.description = description;
    console.warn(`${eventName} ${description}`);
  } else {
    console.log(`${eventName} ${description}`);
  }
  if (insights) {
    insights.trackEvent({
      name: eventName,
      properties: {
        success: !!error,
        reason: reason,
        description: description,
      },
    });
  }
  if (error) {
    throw error;
  }
  return true;
}<|MERGE_RESOLUTION|>--- conflicted
+++ resolved
@@ -230,13 +230,8 @@
   };
   let mailContent = null;
   try {
-<<<<<<< HEAD
-    mailContent = await RenderHtmlMail(basedir, 'largeTeamProtected', body);
+    mailContent = await RenderHtmlMail(basedir, 'largeTeamProtected', body, config);
   } catch (renderError) {
-=======
-    mailContent = await RenderHtmlMail(basedir, 'largeTeamProtected', body, config);
-  } catch(renderError) {
->>>>>>> 5d358f7a
     insights.trackException({
       exception: renderError,
       properties: {
