<<<<<<< HEAD
name: GitHub CodeQL Analysis
=======
name: 'Code scanning - action'
>>>>>>> 1e996b30

on:
  push:
    branches-ignore:
      - 'dependabot/**'
  pull_request:
  schedule:
    - cron: '0 22 * * 5'

jobs:
  CodeQL-Build:
    # CodeQL runs on ubuntu-latest and windows-latest
    runs-on: ubuntu-latest

    steps:
<<<<<<< HEAD
    - name: Checkout repository
      uses: actions/checkout@v3

    # Initializes the CodeQL tools for scanning.
    - name: Initialize CodeQL
      uses: github/codeql-action/init@v1
      # Override language selection by uncommenting this and choosing your languages
      # with:
      #   languages: go, javascript, csharp, python, cpp, java

    # Autobuild attempts to build any compiled languages  (C/C++, C#, or Java).
    # If this step fails, then you should remove it and run the build manually (see below)
    - name: Autobuild
      uses: github/codeql-action/autobuild@v1

    # ℹ️ Command-line programs to run using the OS shell.
    # 📚 https://git.io/JvXDl

    # ✏️ If the Autobuild fails above, remove it and uncomment the following three lines
    #    and modify them (or add more) to build your code if your project
    #    uses a compiled language

    #- run: |
    #   make bootstrap
    #   make release

    - name: Perform CodeQL Analysis
      uses: github/codeql-action/analyze@v1
=======
      - name: Checkout repository
        uses: actions/checkout@v3

      # Initializes the CodeQL tools for scanning.
      - name: Initialize CodeQL
        uses: github/codeql-action/init@v2
        # Override language selection by uncommenting this and choosing your languages
        # with:
        #   languages: go, javascript, csharp, python, cpp, java

      # Autobuild attempts to build any compiled languages  (C/C++, C#, or Java).
      # If this step fails, then you should remove it and run the build manually (see below)
      - name: Autobuild
        uses: github/codeql-action/autobuild@v2

      # ℹ️ Command-line programs to run using the OS shell.
      # 📚 https://git.io/JvXDl

      # ✏️ If the Autobuild fails above, remove it and uncomment the following three lines
      #    and modify them (or add more) to build your code if your project
      #    uses a compiled language

      #- run: |
      #   make bootstrap
      #   make release

      - name: Perform CodeQL Analysis
        uses: github/codeql-action/analyze@v2
>>>>>>> 1e996b30
<|MERGE_RESOLUTION|>--- conflicted
+++ resolved
@@ -1,8 +1,4 @@
-<<<<<<< HEAD
-name: GitHub CodeQL Analysis
-=======
 name: 'Code scanning - action'
->>>>>>> 1e996b30
 
 on:
   push:
@@ -18,36 +14,6 @@
     runs-on: ubuntu-latest
 
     steps:
-<<<<<<< HEAD
-    - name: Checkout repository
-      uses: actions/checkout@v3
-
-    # Initializes the CodeQL tools for scanning.
-    - name: Initialize CodeQL
-      uses: github/codeql-action/init@v1
-      # Override language selection by uncommenting this and choosing your languages
-      # with:
-      #   languages: go, javascript, csharp, python, cpp, java
-
-    # Autobuild attempts to build any compiled languages  (C/C++, C#, or Java).
-    # If this step fails, then you should remove it and run the build manually (see below)
-    - name: Autobuild
-      uses: github/codeql-action/autobuild@v1
-
-    # ℹ️ Command-line programs to run using the OS shell.
-    # 📚 https://git.io/JvXDl
-
-    # ✏️ If the Autobuild fails above, remove it and uncomment the following three lines
-    #    and modify them (or add more) to build your code if your project
-    #    uses a compiled language
-
-    #- run: |
-    #   make bootstrap
-    #   make release
-
-    - name: Perform CodeQL Analysis
-      uses: github/codeql-action/analyze@v1
-=======
       - name: Checkout repository
         uses: actions/checkout@v3
 
@@ -75,5 +41,4 @@
       #   make release
 
       - name: Perform CodeQL Analysis
-        uses: github/codeql-action/analyze@v2
->>>>>>> 1e996b30
+        uses: github/codeql-action/analyze@v2