--- conflicted
+++ resolved
@@ -1,18 +1,4 @@
-<<<<<<< HEAD
 name: Unused Docker Image - Build
-=======
-# Create containers and deploy to a test environment
-# ---
-# Note that this workflow uses OpenID Connect for secretless deployment to Azure.
-#
-# Variables that are not secrets and can be configured as Actions variables _or_ secrets:
-# - AAD tenant ID, subscription ID, client ID for OpenID Connect
-# - Azure Container Registry name and username
-# - App Service endpoints, app names, and slot names
-# - Test environment URLs
-
-name: Ship it 🐿️
->>>>>>> 16ef3b65
 
 on:
   push:
