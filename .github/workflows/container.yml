--- conflicted
+++ resolved
@@ -59,15 +59,12 @@
           echo package.json-stamped version:
           cat package.json
 
-<<<<<<< HEAD
-=======
       - name: Use opensource deployment values 📑
         if: github.repository == 'microsoft/opensource-management-portal' # official repo only
         run: |
           node .ossdev/build/packageBurn.js
           node .ossdev/build/dockerfileForEnvironment.js
 
->>>>>>> 74b577b1
       - name: Container build ⛴️
         run: |
           docker build \
@@ -82,14 +79,9 @@
           docker image push opensource.azurecr.io/${{ github.event.repository.name }}:${{ github.run_number }}
           docker image push opensource.azurecr.io/${{ github.event.repository.name }}:latest
 
-<<<<<<< HEAD
-  development:
-    name: Deploy to development 🏗️
-=======
   development-stage:
     name: Stage to development 🏗️
     if: github.repository == 'microsoft/opensource-management-portal' # official repo only
->>>>>>> 74b577b1
     runs-on: ubuntu-latest
     needs: [build, lint-and-test]
     environment:
