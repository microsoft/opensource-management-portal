<<<<<<< HEAD
name: Unused Docker Image - Build
=======
name: Ship it 🐿️
>>>>>>> 1e996b30

on:
  push:
    branches: [main]

permissions:
  id-token: write
  contents: read

jobs:
  lint-and-test:
    name: "Lint 'n test 🧺"
    runs-on: ubuntu-latest
    steps:
      - name: Checkout 🛒
        uses: actions/checkout@v3

      - name: Packages 📦
        run: |
          npm ci

      - name: Lint 👔
        run: |
          npm run lint

      - name: Test 🏃‍♂️
        run: |
          npm run test
          # npm run-script build
          # npm run-script test:ci

  build:
    name: "Container delivery 🚛"
    runs-on: ubuntu-latest
    steps:
      - uses: actions/checkout@v3
      #- uses: docker/build-push-action@v3

      - name: Azure OpenID Connect ✨
        uses: azure/login@v1
        with:
          client-id: ${{ secrets.CLIENT_ID }}
          tenant-id: ${{ secrets.TENANT_ID }}
          subscription-id: ${{ secrets.SUBSCRIPTION_ID }}

      - name: Connect to Azure Container Registry 🔖
        run: |
          az acr login -n opensource

      - name: Stamp build information 💌
        run: |
          sed -i "s/__Build_BuildNumber__/${{ github.run_number }}/" package.json
          sed -i "s/__Build_SourceVersion__/${{ github.sha }}/" package.json
          echo package.json-stamped version:
          cat package.json
  
      - name: Container build ⛴️
        run: |
          docker build \
            -t ${{ github.event.repository.name }}:${{ github.run_number }} \
            -t opensource.azurecr.io/${{ github.event.repository.name }}:${{ github.run_number }} \
            -t opensource.azurecr.io/${{ github.event.repository.name }}:latest \
            .

      - name: Push to ACR 📌
        run: |
          docker image push opensource.azurecr.io/${{ github.event.repository.name }}:${{ github.run_number }}
          docker image push opensource.azurecr.io/${{ github.event.repository.name }}:latest


  development:
    name: Deploy to development 🏗️
    runs-on: ubuntu-latest
    needs: [build, lint-and-test]
    #environment:
    #  name: development

    steps:
<<<<<<< HEAD
    # Checks-out your repository under $GITHUB_WORKSPACE, so your job can access it
    - uses: actions/checkout@v3
    - uses: docker/build-push-action@v3
=======
      - name: Azure OpenID Connect ✨
        uses: azure/login@v1
        with:
          client-id: ${{ secrets.CLIENT_ID }}
          tenant-id: ${{ secrets.TENANT_ID }}
          subscription-id: ${{ secrets.SUBSCRIPTION_ID }}

      - name: Prepare staging slots 🎰
        run: |
          az webapp config container set \
            --docker-custom-image-name opensource.azurecr.io/${{ github.event.repository.name }}:${{ github.run_number }} \
            --docker-registry-server-url https://opensource.azurecr.io \
            --name portalwestus3 \
            --resource-group portal \
            #--slot devstaging

      - name: Swap staging to live 💃
        run: |
          echo TODO az webapp deployment slot swap \
            --name portalwestus3 \
            --resource-group portal \
            --slot devstaging
>>>>>>> 1e996b30
<|MERGE_RESOLUTION|>--- conflicted
+++ resolved
@@ -1,8 +1,4 @@
-<<<<<<< HEAD
-name: Unused Docker Image - Build
-=======
 name: Ship it 🐿️
->>>>>>> 1e996b30
 
 on:
   push:
@@ -35,7 +31,7 @@
           # npm run-script test:ci
 
   build:
-    name: "Container delivery 🚛"
+    name: 'Container delivery 🚛'
     runs-on: ubuntu-latest
     steps:
       - uses: actions/checkout@v3
@@ -58,7 +54,7 @@
           sed -i "s/__Build_SourceVersion__/${{ github.sha }}/" package.json
           echo package.json-stamped version:
           cat package.json
-  
+
       - name: Container build ⛴️
         run: |
           docker build \
@@ -72,7 +68,6 @@
           docker image push opensource.azurecr.io/${{ github.event.repository.name }}:${{ github.run_number }}
           docker image push opensource.azurecr.io/${{ github.event.repository.name }}:latest
 
-
   development:
     name: Deploy to development 🏗️
     runs-on: ubuntu-latest
@@ -81,11 +76,6 @@
     #  name: development
 
     steps:
-<<<<<<< HEAD
-    # Checks-out your repository under $GITHUB_WORKSPACE, so your job can access it
-    - uses: actions/checkout@v3
-    - uses: docker/build-push-action@v3
-=======
       - name: Azure OpenID Connect ✨
         uses: azure/login@v1
         with:
@@ -107,5 +97,4 @@
           echo TODO az webapp deployment slot swap \
             --name portalwestus3 \
             --resource-group portal \
-            --slot devstaging
->>>>>>> 1e996b30
+            --slot devstaging