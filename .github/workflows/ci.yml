name: GitHub NPM Test

on:
  push:
    branches-ignore:
      - 'dependabot/**'
  pull_request:

jobs:
  test:
    runs-on: ubuntu-latest

    steps:
<<<<<<< HEAD
    - name: Checkout repository
      uses: actions/checkout@v3

    - name: Setup Node
      uses: actions/setup-node@v3
=======
      - name: Checkout repository
        uses: actions/checkout@v3

      - name: Setup Node
        uses: actions/setup-node@v3
        with:
          cache: npm

      - name: Install Dependencies
        run: npm ci

      - name: Run Markdownlint
        run: npm run lint:md

      - name: Run ESLint
        run: npm run lint:js

      - name: Run cSpell
        run: |
          echo "::add-matcher::.github/workflows/cspell-problem-matcher.json"
          npm run lint:spell
>>>>>>> 1e996b30

      - name: Run tests
        run: npm test

      - name: Build container
        run: |
          docker build .<|MERGE_RESOLUTION|>--- conflicted
+++ resolved
@@ -11,13 +11,6 @@
     runs-on: ubuntu-latest
 
     steps:
-<<<<<<< HEAD
-    - name: Checkout repository
-      uses: actions/checkout@v3
-
-    - name: Setup Node
-      uses: actions/setup-node@v3
-=======
       - name: Checkout repository
         uses: actions/checkout@v3
 
@@ -39,7 +32,6 @@
         run: |
           echo "::add-matcher::.github/workflows/cspell-problem-matcher.json"
           npm run lint:spell
->>>>>>> 1e996b30
 
       - name: Run tests
         run: npm test
