--- conflicted
+++ resolved
@@ -170,30 +170,12 @@
       headline: engine.getDecisionEmailHeadline(wasApproved),
       notification: wasApproved ? 'information' : 'warning',
       service: (config.brand?.companyName || 'Corporate') + ' GitHub',
+      companyName: config.brand.companyName,
     };
     if (!engine.getDecisionEmailViewName || !engine.getDecisionEmailSubject) {
       return { message, redirect: teamBaseUrl };
     }
-<<<<<<< HEAD
-    req.individualContext.webContext.saveUserAlert('Thanks for your ' + action.toUpperCase() + ' decision.', engine.typeName, 'success');
-    function sendDecisionMail() {
-      const wasApproved = action == 'approve';
-      const contentOptions = {
-        correlationId: req.correlationId,
-        pendingRequest: pendingRequest,
-        version: config.logging.version,
-        results: output,
-        wasApproved: wasApproved,
-        decisionBy: username,
-        decisionNote: bodyText,
-        decisionEmail: req.individualContext.corporateIdentity.username,
-        reason: (`You are receiving this e-mail because of a request that you created, and a decision has been made.
-                  This mail was sent to: ${pendingRequest.corporateUsername}`),
-        headline: engine.getDecisionEmailHeadline(wasApproved),
-        notification: wasApproved ? 'information' : 'warning',
-        service: config.brand.companyName + ' GitHub',
-        companyName: config.brand.companyName
-=======
+    // req.individualContext.webContext.saveUserAlert('Thanks for your ' + action.toUpperCase() + ' decision.', engine.typeName, 'success');
     const getDecisionEmailViewName = engine.getDecisionEmailViewName();
     let content = null;
     try {
@@ -206,7 +188,6 @@
         subject: engine.getDecisionEmailSubject(wasApproved, pendingRequest),
         content,
         correlationId: individualContext.webContext?.correlationId,
->>>>>>> ead2c878
       };
       try {
         const mailResult = await mailProvider.sendMail(mail);
