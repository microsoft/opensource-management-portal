--- conflicted
+++ resolved
@@ -2,6 +2,8 @@
 // Copyright (c) Microsoft.
 // Licensed under the MIT license. See LICENSE file in the project root for full license information.
 //
+
+// the changes in Further-UI-Improvements did not merge well, need to review by hand
 
 import express from 'express';
 import asyncHandler from 'express-async-handler';
@@ -31,13 +33,9 @@
   next(err);
 });
 
-<<<<<<< HEAD
-function clearAuditListAndRedirect(res: express.Response, organization: Organization, onboarding: boolean, state?: OrganizationMembershipState, req?: ReposAppRequest) {
-=======
 router.use(RequireActiveGitHubSession);
 
 function clearAuditListAndRedirect(res: express.Response, organization: Organization, onboarding: boolean) {
->>>>>>> ead2c878
   // Behavior change, only important to those not using GitHub's 2FA enforcement feature; no longer clearing the cache
   const url = organization.baseUrl + 'security-check' + (onboarding ? '?onboarding=' + onboarding : '?joining=' + organization.name);
   if (state === OrganizationMembershipState.Active && req) {
@@ -71,12 +69,8 @@
   const result = await organization.getOperationalMembership(username);
   let state = result && result.state ? result.state : false;
   if (state === OrganizationMembershipState.Active) {
-<<<<<<< HEAD
-    return clearAuditListAndRedirect(res, organization, onboarding, state, req);
-=======
     await addMemberToOrganizationCache(providers.queryCache, organization, id);
     return clearAuditListAndRedirect(res, organization, onboarding);
->>>>>>> ead2c878
   } else if (state === 'pending' && userIncreasedScopeToken) {
     let updatedState;
     try {
@@ -159,16 +153,6 @@
 
 async function joinOrg(req: ReposAppRequest, res: express.Response, next: express.NextFunction) {
   const individualContext = req.individualContext as IndividualContext;
-<<<<<<< HEAD
-  const organization = req.organization;
-  const onboarding = req.query.onboarding as boolean;
-  await joinOrganization(individualContext, organization, req.insights, req);
-  return res.redirect(organization.baseUrl + 'join' + (onboarding ? '?onboarding=' + onboarding : '?joining=' + organization.name));
-}
-
-async function joinOrganization(individualContext: IndividualContext, organization: Organization, insights, req?: ReposAppRequest): Promise<any> {
-  const invitationTeam = organization.invitationTeam as Team;
-=======
   const organization = req.organization as Organization;
   const onboarding = queryParamAsBoolean(req.query.onboarding as string);
   await joinOrganization(individualContext, organization, req.insights, onboarding);
@@ -177,7 +161,6 @@
 
 async function joinOrganization(individualContext: IndividualContext, organization: Organization, insights, isOnboarding: boolean): Promise<any> {
   let invitationTeam = organization.invitationTeam as Team;
->>>>>>> ead2c878
   const username = individualContext.getGitHubIdentity().username;
   if (!username) {
     throw new Error('A GitHub username was not found in the user\'s link.');
