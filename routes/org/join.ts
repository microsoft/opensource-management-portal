//
// Copyright (c) Microsoft.
// Licensed under the MIT license. See LICENSE file in the project root for full license information.
//

// the changes in Further-UI-Improvements did not merge well, need to review by hand

import { Router, Response, NextFunction } from 'express';
import asyncHandler from 'express-async-handler';
const router: Router = Router();

import querystring from 'querystring';
import { CreateError, getProviders } from '../../transitional';
import { IndividualContext } from '../../business/user';
import { sleep, storeOriginalUrlAsReferrer, wrapError } from '../../utils';
import RequireActiveGitHubSession from '../../middleware/github/requireActiveSession';
import { jsonError } from '../../middleware/jsonError';
import { Organization, Team } from '../../business';
import QueryCache from '../../business/queryCache';
import {
  ReposAppRequest,
  OrganizationMembershipState,
  OrganizationMembershipRole,
  NoCacheNoBackground,
  ITeamMembershipRoleState,
  IOrganizationMembership,
  OrganizationMembershipRoleQuery,
} from '../../interfaces';
import getCompanySpecificDeployment from '../../middleware/companySpecificDeployment';

//-------------
// Join checks
//-------------
<<<<<<< HEAD
router.use(function (req: ReposAppRequest, res, next) {
  const { organization } = req;
=======
router.use(function (req: ReposAppRequest, res: Response, next: NextFunction) {
  const organization = req.organization;
>>>>>>> 16ef3b65
  let err = null;

  if (organization.locked) {
    const { allowUsersToViewLockedOrgDetails } = getProviders(req).config.features;

    if (allowUsersToViewLockedOrgDetails) {
      return showOrgJoinDetails(req);
    }

    console.error(
      `Default functionality does not allow users to access the join page of a locked organization.  To override this set the feature flag 'FEATURE_FLAG_ALLOW_USERS_TO_VIEW_LOCKED_ORG_DETAILS=1'`
    );

    err = new Error('This organization is locked to new members.');
    err.detailed = `At this time, the maintainers of the ${organization.name} organization have decided to not enable onboarding through this portal.`;
    err.skipLog = true;
    next(err);
  }

  next();
});

router.use(
  asyncHandler(async function (req: ReposAppRequest, res: Response, next: NextFunction) {
    try {
      const providers = getProviders(req);
      const companySpecific = getCompanySpecificDeployment();
      const organization = req.organization;
      if (companySpecific?.features?.organizationJoinAcl?.tryAuthorizeOrganizationJoin) {
        const activeContext = (req.individualContext || req.apiContext) as IndividualContext;
        await companySpecific.features.organizationJoinAcl.tryAuthorizeOrganizationJoin(
          providers,
          organization,
          activeContext
        );
      }
    } catch (interceptJoinError) {
      return next(interceptJoinError);
    }
    return next();
  })
);

//-------------

router.use(RequireActiveGitHubSession);

async function showOrgJoinDetails(req: ReposAppRequest) {
  // Present user with a sanitized version of the organization detail page for users attempting to join a locked
  // organization when the ALLOW_USERS_TO_VIEW_LOCKED_ORG_DETAILS feature flag is enabled.  Attempting to keep
  // this implementation as close to the default org get route as possible
  const { individualContext, organization } = req;

  const [orgDetails, organizationOverview, organizationAdmins] = await Promise.all([
    organization.getDetails(),
    individualContext.aggregations.getAggregatedOrganizationOverview(organization),
    organization.getOwnersCardData(),
  ]);

  const results = {
    orgUser: organization.memberFromEntity(orgDetails),
    orgDetails, //org details from GitHub
    organizationOverview,
    organizationAdmins,
  };

  req.individualContext.webContext.render({
    view: 'org/publicView',
    title: organization.name,
    state: {
      accountInfo: results,
      organization,
      organizationEntity: organization.getEntity(),
    },
  });
}

function clearAuditListAndRedirect(
  res: Response,
  organization: Organization,
  onboarding: boolean,
  req: any,
  state: OrganizationMembershipState
) {
  // Behavior change, only important to those not using GitHub's 2FA enforcement feature; no longer clearing the cache
  const url =
    organization.baseUrl +
    'security-check' +
    (onboarding ? '?onboarding=' + onboarding : '?joining=' + organization.name);
  if (state === OrganizationMembershipState.Active && req) {
    req.individualContext.webContext.saveUserAlert(
      `You successfully joined the ${organization.name} organization!`,
      organization.name,
      'success'
    );
  }
  return res.redirect(url);
}

function queryParamAsBoolean(input: string): boolean {
  try {
    return !!JSON.parse(input);
  } catch (e) {
    return false;
  }
}

router.get(
  '/',
  asyncHandler(async function (req: ReposAppRequest, res: Response, next: NextFunction) {
    const providers = getProviders(req);
    const { operations } = providers;
    const organization = req.organization;
    const username = req.individualContext.getGitHubIdentity().username;
    const id = req.individualContext.getGitHubIdentity().id;
    const accountFromId = operations.getAccount(id);
    const accountDetails = await accountFromId.getDetails();
    const link = req.individualContext.link;
    const userIncreasedScopeToken = req.individualContext.webContext.tokens.gitHubWriteOrganizationToken;
    const onboarding = queryParamAsBoolean(req.query.onboarding as string);
    let showTwoFactorWarning = false;
    let showApplicationPermissionWarning = false;
    let writeOrgFailureMessage = null;
    const result = await organization.getOperationalMembership(username);
    const state = result && result.state ? result.state : false;
    if (state === OrganizationMembershipState.Active) {
      await addMemberToOrganizationCache(providers.queryCache, organization, id);
      return clearAuditListAndRedirect(res, organization, onboarding, req, state);
    } else if (state === 'pending' && userIncreasedScopeToken) {
      let updatedState;
      try {
        updatedState = await organization.acceptOrganizationInvitation(userIncreasedScopeToken);
        if (updatedState && updatedState.state === OrganizationMembershipState.Active) {
          await addMemberToOrganizationCache(providers.queryCache, organization, id);
          return clearAuditListAndRedirect(res, organization, onboarding, req, state);
        }
      } catch (error) {
        // We do not error out, they can still fall back on the
        // manual acceptance system that the page will render.
        writeOrgFailureMessage =
          error.message ||
          'The GitHub API did not allow us to join the organization for you. Follow the instructions to continue.';
        if (error.statusCode == 401) {
          // These comparisons should be == and not ===
          return redirectToIncreaseScopeExperience(req, res, 'GitHub API status code was 401');
        } else if (error.statusCode == 403 && writeOrgFailureMessage.includes('two-factor')) {
          showTwoFactorWarning = true;
        } else if (error.statusCode == 403) {
          showApplicationPermissionWarning = true;
        }
      }
    }

    const details = await organization.getDetails();
    const userDetails = details ? organization.memberFromEntity(details) : null;
    userDetails['entity'] /* adding to the object */ = details;
    const title = organization.name + ' Organization Membership ' + (state == 'pending' ? 'Pending' : 'Join');
    req.individualContext.webContext.render({
      view: 'org/pending',
      title,
      state: {
        result,
        state,
        supportsExpressJoinExperience: true,
        hasIncreasedScope: userIncreasedScopeToken ? true : false,
        organization,
        orgAccount: userDetails,
        onboarding,
        writeOrgFailureMessage,
        showTwoFactorWarning,
        showApplicationPermissionWarning,
        link,
        accountDetails,
      },
    });
  })
);

function redirectToIncreaseScopeExperience(req, res, optionalReason) {
  storeOriginalUrlAsReferrer(req, res, '/auth/github/increased-scope', optionalReason);
}

async function addMemberToOrganizationCache(
  queryCache: QueryCache,
  organization: Organization,
  userId: string
): Promise<void> {
  if (queryCache && queryCache.supportsOrganizationMembership) {
    try {
      await queryCache.addOrUpdateOrganizationMember(
        organization.id.toString(),
        OrganizationMembershipRole.Member,
        userId
      );
    } catch (ignored) {}
  }
}

router.get(
  '/express',
  asyncHandler(async function (req: ReposAppRequest, res: Response, next: NextFunction) {
    const providers = getProviders(req);
    const insights = providers.insights;
    const username = req.individualContext.getGitHubIdentity().username;
    const organization = req.organization;
    const onboarding = queryParamAsBoolean(req.query.onboarding as string);
    insights?.trackEvent({
      name: 'OrganizationJoinExpress',
      properties: {
        username,
        organization: organization.name,
        onboarding,
      },
    });
    const id = req.individualContext.getGitHubIdentity().id;
    const result = await organization.getOperationalMembership(username);
    // CONSIDER: in the callback era the error was never thrown or returned. Was that on purpose?
    const state = result && result.state ? result.state : false;
    insights?.trackEvent({
      name: 'OrganizationJoinExpressResponse',
      properties: {
        username,
        organization: organization.name,
        onboarding,
        state: state || 'unknown',
        result: result ? JSON.stringify(result, null, 2) : 'null or unknown',
      },
    });
    if (state === OrganizationMembershipState.Active) {
      await addMemberToOrganizationCache(providers.queryCache, organization, id);
    }
    if (state === OrganizationMembershipState.Active || state === OrganizationMembershipState.Pending) {
      res.redirect(
        organization.baseUrl +
          'join' +
          (onboarding ? '?onboarding=' + onboarding : '?joining=' + organization.name)
      );
    } else if (req.individualContext.webContext.tokens.gitHubWriteOrganizationToken) {
      // TODO: is this the right approach to use with asyncHandler and sub-awaits and sub-routes?
      return await joinOrg(req, res, next);
    } else {
      return storeOriginalUrlAsReferrer(
        req,
        res,
        '/auth/github/increased-scope',
        'need to get increased scope and current org state is ' + state
      );
    }
  })
);

async function joinOrg(req: ReposAppRequest, res: Response, next: NextFunction) {
  const individualContext = req.individualContext as IndividualContext;
  const { insights } = getProviders(req);
  const organization = req.organization as Organization;
  const onboarding = queryParamAsBoolean(req.query.onboarding as string);
  const username = individualContext.getGitHubIdentity().username;
  if (!username) {
    throw new Error("A GitHub username was not found in the user's link.");
  }
  const result = await joinOrganization(req, individualContext, organization, req.insights, onboarding);
  insights?.trackEvent({
    name: 'OrganizationJoinOrgMethod',
    properties: {
      username,
      organization: organization.name,
      result: result ? JSON.stringify(result, null, 2) : 'null or empty',
    },
  });
  return res.redirect(
    organization.baseUrl +
      'join' +
      (onboarding ? '?onboarding=' + onboarding : '?joining=' + organization.name)
  );
}

async function joinOrganization(
  req,
  individualContext: IndividualContext,
  organization: Organization,
  insights,
  isOnboarding: boolean
): Promise<any> {
  const username = individualContext.getGitHubIdentity().username;
  if (!username) {
    throw new Error("A GitHub username was not found in the user's link.");
  }
  const { campaignStateProvider } = getProviders(req);
  const campaignGroupId = 'org-invite-block';

  if (campaignStateProvider) {
    const invitationState = await campaignStateProvider.getState(
      individualContext.corporateIdentity.id,
      campaignGroupId,
      organization.name
    );

    if (invitationState?.sent) {
      const now = new Date();
      const hourAgo = new Date(now.getTime() - 60 * 60 * 1000);
      if (invitationState.sent > hourAgo) {
        insights.trackMetric({ name: 'GitHubOrgInvitationBlocks', value: 1 });
        insights.trackEvent({
          name: 'GitHubOrgInvitationBlock',
          properties: {
            organization: organization.name,
            username,
          },
        });
        throw CreateError.InvalidParameters(
          `You have already sent an invitation to ${organization.name} in the last hour. Double-check for your invitation at https://github.com/${organization.name}.`
        );
      }
    }
  }

  const invitationTeam = organization.invitationTeam as Team;
  let okToSendInvite = true;
  let multipleInvitationDebugMessage = null;
  try {
    if (invitationTeam) {
      const status = await invitationTeam.getMembership(username, NoCacheNoBackground);
      const statusAsType = status as ITeamMembershipRoleState;
      if (!status) {
        // ok state, we can join
        multipleInvitationDebugMessage =
          'This is a new invitation for the user to join the team and organization.';
      } else if (statusAsType.state === OrganizationMembershipState.Active) {
        // do not send a new invite!
        okToSendInvite = false;
        multipleInvitationDebugMessage =
          'This user already has an active membership, do not re-invite to the team and org.';
      } else if (statusAsType.state === OrganizationMembershipState.Pending) {
        // definitely do not send an invite!
        okToSendInvite = false;
        multipleInvitationDebugMessage = 'There is already a pending invitation that needs to be accepted.';
      }
    } else {
      await organization.getOperationalMembership(username);
      await sleep(500); // attempting to prevent multiple invitation situations
      const status = await organization.getOperationalMembership(username);
      const statusAsType = status as IOrganizationMembership;
      if (!status) {
        // ok state, we can join
        multipleInvitationDebugMessage = 'This is a new invitation for the user to join the organization.';
      } else if (statusAsType.state === OrganizationMembershipState.Active) {
        // do not send a new invite!
        okToSendInvite = false;
        multipleInvitationDebugMessage =
          'This user already has an active membership, do not re-invite to the org.';
      } else if (statusAsType.state === OrganizationMembershipState.Pending) {
        // definitely do not send an invite!
        okToSendInvite = false;
        multipleInvitationDebugMessage =
          'There is already a pending invitation that needs to be accepted to this org on GitHub.';
      }
      insights.trackEvent({
        name: 'GitHubOrgInvitationStateCheck',
        properties: {
          organization: organization.name,
          username,
          invitationType: invitationTeam ? 'team' : 'org',
          okToSendInvite: String(okToSendInvite),
          multipleInvitationDebugMessage,
          githubState: status ? status.state : 'no response, no status',
          githubRole: status ? status.role : 'no response, no role',
        },
      });
    }
  } catch (error) {
    insights?.trackException({ exception: error });
  }
  if (!okToSendInvite) {
    insights.trackMetric({ name: 'GitHubOrgInvitationMultiAvoids', value: 1 });
    insights.trackEvent({
      name: 'GitHubOrgInvitationMultiAvoid',
      properties: {
        organization: organization.name,
        username,
      },
    });
    return { okToSendInvite, multipleInvitationDebugMessage };
  }
  let joinResult = null;
  try {
    joinResult = invitationTeam
      ? await invitationTeam.addMembership(username, null)
      : await organization.addMembership(username, null);
    req.individualContext.webContext.saveUserAlert(
      `You successfully joined the ${organization.name} organization!`,
      organization.name,
      'success'
    );
    insights.trackMetric({ name: 'GitHubOrgInvitationSuccesses', value: 1 });
    insights.trackEvent({
      name: 'GitHubOrgInvitationSuccess',
      properties: {
        organization: organization.name,
        invitationType: invitationTeam ? 'team' : 'org',
        username,
      },
    });

    if (campaignStateProvider) {
      await campaignStateProvider.setSent(
        individualContext.corporateIdentity.id,
        campaignGroupId,
        organization.name
      );
    }
  } catch (error) {
    insights.trackMetric({ name: 'GitHubOrgInvitationFailures', value: 1 });
    insights.trackEvent({
      name: 'GitHubOrgInvitationFailure',
      properties: {
        organization: organization.name,
        username,
        invitationType: invitationTeam ? 'team' : 'org',
        error,
      },
    });
    let specificMessage = error.message
      ? 'Error message: ' + error.message
      : 'Please try again later. If you continue to receive this message, please reach out for us to investigate.';
    if (error.code === 'ETIMEDOUT') {
      specificMessage = 'The GitHub API timed out.';
    }
    throw wrapError(
      error,
      `We had trouble sending you an invitation through GitHub to join the ${organization.name} organization. ${username} ${specificMessage}`
    );
  }

  return joinResult;
}

router.post('/', joinOrg);

// /orgname/join/byClient
router.post(
  '/byClient',
  asyncHandler(async (req: ReposAppRequest, res: Response, next: NextFunction) => {
    const shouldAttemptAcceptingInvitations = false;
    const { queryCache, insights } = getProviders(req);
    const individualContext = req.individualContext as IndividualContext;
    const organization = req.organization as Organization;
    const username = individualContext.getGitHubIdentity().username;
    const onboarding = queryParamAsBoolean(req.query.onboarding as string);
    insights?.trackEvent({
      name: 'JoinOrganizationByClientRequest',
      properties: {
        username,
        organization: organization.name,
        onboarding,
      },
    });
    try {
      const result = await joinOrganization(req, individualContext, organization, req.insights, onboarding);
      if (result && result.multipleInvitationDebugMessage) {
        res.header('x-multiple-invitation-debug-message', result.multipleInvitationDebugMessage);
      }
      insights?.trackEvent({
        name: 'JoinOrganizationByClientResponse',
        properties: {
          username,
          organization: organization.name,
          onboarding,
          outcome: result ? JSON.stringify(result, null, 2) : 'null or empty',
        },
      });
    } catch (error) {
      return next(jsonError(error, 400));
    }
    let xGitHubSsoUrl: string = null;
    if (shouldAttemptAcceptingInvitations) {
      try {
        const result = await organization.getOperationalMembership(username);
        const state = result && result.state ? result.state : false;
        if (
          state === OrganizationMembershipState.Pending &&
          individualContext.hasGitHubOrganizationWriteToken()
        ) {
          const userIncreasedScopeToken = individualContext.webContext?.tokens?.gitHubWriteOrganizationToken;
          const updatedState = await organization.acceptOrganizationInvitation(userIncreasedScopeToken);
          if (updatedState && updatedState.state === OrganizationMembershipState.Active) {
            insights?.trackMetric({
              name: 'ClientOrgInvitationAutomatedAccepts',
              value: 1,
            });
            insights?.trackEvent({
              name: 'ClientOrgInvitationAccepted',
              properties: {
                username,
                hasGitHubOrganizationWriteToken: 'yes',
                beforeAcceptState: state,
                updatedState,
                message: 'accept method did work',
              },
            });
            await addMemberToOrganizationCache(
              queryCache,
              organization,
              individualContext.getGitHubIdentity().id
            );
          }
        } else {
          insights?.trackMetric({
            name: 'ClientOrgInvitationAutomatedUnaccepts',
            value: 1,
          });
          insights?.trackEvent({
            name: 'ClientOrgInvitationAutomatedUnAccepts',
            properties: {
              username,
              hasGitHubOrganizationWriteToken: 'yes',
              beforeAcceptState: state,
              message: 'State did not change to Active but no Error',
            },
          });
        }
      } catch (error) {
        // NOT an error to bubble up, since they at least received an invitation.
        console.warn(error);
        if (error['x-github-sso-url']) {
          xGitHubSsoUrl = error['x-github-sso-url'];
          console.log(
            `Needs to authorize the OAuth application for SAML use by navigating to: ${xGitHubSsoUrl}`
          );
        }
        insights?.trackMetric({
          name: 'ClientOrgInvitationAcceptFailures',
          value: 1,
        });
        insights?.trackException({ exception: error });
        insights?.trackEvent({
          name: 'ClientOrgInvitationAcceptFailure',
          properties: {
            message: error.toString(),
            username,
            xGitHubSsoUrl,
          },
        });
      }
    }
    const qs: any = {};
    if (onboarding) {
      qs.onboarding = onboarding;
    } else {
      qs.joining = organization.name;
    }
    if (xGitHubSsoUrl) {
      qs.sso = xGitHubSsoUrl;
    }
    const q = Object.getOwnPropertyNames(qs).length > 0 ? `?${querystring.stringify(qs)}` : '';
    const destinationUrl = `/orgs/${organization.name}/join${q}`;
    insights?.trackEvent({
      name: 'ClientOrgInvitationRedirect',
      properties: {
        username,
        destinationUrl,
      },
    });
    return res.redirect(destinationUrl);
  })
);

export default router;<|MERGE_RESOLUTION|>--- conflicted
+++ resolved
@@ -31,13 +31,8 @@
 //-------------
 // Join checks
 //-------------
-<<<<<<< HEAD
-router.use(function (req: ReposAppRequest, res, next) {
-  const { organization } = req;
-=======
 router.use(function (req: ReposAppRequest, res: Response, next: NextFunction) {
   const organization = req.organization;
->>>>>>> 16ef3b65
   let err = null;
 
   if (organization.locked) {
