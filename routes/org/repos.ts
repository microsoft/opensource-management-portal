--- conflicted
+++ resolved
@@ -249,118 +249,6 @@
 }
 
 router.post(
-<<<<<<< HEAD
-  '/:repoName/defaultBranch',
-  asyncHandler(AddRepositoryPermissionsToRequest),
-  asyncHandler(async function (req: ILocalRequest, res, next) {
-    try {
-      const targetBranchName = req.body.targetBranchName || 'main';
-      const providers = getProviders(req);
-      const activeContext = (req.individualContext || req.apiContext) as IndividualContext;
-      const repoPermissions = getContextualRepositoryPermissions(req);
-      const repository = req.repository as Repository;
-      const outcome = await renameRepositoryDefaultBranchEndToEnd(
-        providers,
-        activeContext,
-        repoPermissions,
-        repository,
-        targetBranchName,
-        false
-      );
-      req.individualContext.webContext.render({
-        view: 'repos/repoBranchRenamed',
-        title: outcome.message,
-        state: {
-          output: outcome.output,
-          repository,
-        },
-      });
-    } catch (error) {
-      return next(error);
-    }
-  })
-);
-
-export async function renameRepositoryDefaultBranchEndToEnd(
-  providers: IProviders,
-  activeContext: IndividualContext,
-  repoPermissions: IContextualRepositoryPermissions,
-  repository: Repository,
-  targetBranchName: string,
-  waitForRefresh: boolean
-): Promise<IRenameOutput> {
-  const corporateUsername = activeContext.corporateIdentity.username;
-  if (!corporateUsername) {
-    throw CreateError.InvalidParameters('no corporate username in the session');
-  }
-  if (!targetBranchName) {
-    throw CreateError.InvalidParameters('invalid target branch name');
-  }
-  if (!repoPermissions) {
-    throw CreateError.InvalidParameters('no repo permissions');
-  }
-  if (!repoPermissions.allowAdministration) {
-    throw CreateError.NotAuthorized('You do not have administrative permission on this repository');
-  }
-  await repository.getDetails();
-  function finishUp(): Promise<void> {
-    return new Promise((resolve) => {
-      triggerRenameNotification(providers, repository, corporateUsername, targetBranchName, output)
-        .then((ok) => {
-          /* ignore */
-        })
-        .catch((error) => {
-          console.error(`Notify rename trigger: ${error}`);
-        });
-      repository
-        .getDetails(NoCacheNoBackground)
-        .then((ok) => {
-          return resolve();
-        })
-        .catch((error) => {
-          console.error(`Background refresh error: ${error}`);
-          return resolve();
-        });
-    });
-  }
-  const output = await repository.renameDefaultBranch(targetBranchName);
-  if (waitForRefresh) {
-    await finishUp();
-  } else {
-    process.nextTick(() => {
-      finishUp()
-        .then((ok) => {
-          /* ignore */
-        })
-        .catch((error) => {
-          /* ignore */
-        });
-    });
-  }
-  return {
-    message: `Branch renamed to ${targetBranchName} for ${repository.name}`,
-    output,
-  };
-}
-
-// Disabling this function as it is high risk: uses GHEC enterprise admin PAT and makes repo public outside of Org owner involvement
-// router.post('/:repoName', asyncHandler(AddRepositoryPermissionsToRequest), asyncHandler(async function (req: ILocalRequest, res, next) {
-//   const repoPermissions = req.repoPermissions;
-//   if (!repoPermissions.allowAdministration) {
-//     return next(new Error('You do not have administrative permission on this repository'));
-//   }
-//   // only supporting the 'take public' operation now
-//   const takePublic = req.body['make-repo-public'];
-//   if (!takePublic) {
-//     return next(new Error('Unsupported operation'));
-//   }
-//   const repository = req.repository as Repository;
-//   await repository.editPublicPrivate({ private: false });
-//   req.individualContext.webContext.saveUserAlert(`${repository.full_name} is now public.`, 'Repository publish', UserAlertType.Success);
-//   await repository.getDetails(NoCacheNoBackground);
-//   return res.redirect(`/${repository.organization.name}/repos/${repository.name}?published`);
-// }));
-=======
   '/:repoName',
   asyncHandler(AddRepositoryPermissionsToRequest),
   asyncHandler(async function (req: ILocalRequest, res: Response, next: NextFunction) {
@@ -384,7 +272,6 @@
     return res.redirect(`/${repository.organization.name}/repos/${repository.name}?published`);
   })
 );
->>>>>>> 16ef3b65
 
 router.get(
   '/:repoName',
