--- conflicted
+++ resolved
@@ -3,13 +3,7 @@
 // Licensed under the MIT license. See LICENSE file in the project root for full license information.
 //
 
-<<<<<<< HEAD
-/*eslint no-console: ["error", { allow: ["warn"] }] */
-
 import { Router } from 'express';
-=======
-import express from 'express';
->>>>>>> 080b0caf
 import asyncHandler from 'express-async-handler';
 const router: Router = Router();
 
