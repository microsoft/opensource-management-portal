--- conflicted
+++ resolved
@@ -5,9 +5,8 @@
 //
 */
 
-
 /* BEGIN NIH OVERRIDE */
-.navbar-default .navbar-nav>.active>a {
+.navbar-default .navbar-nav > .active > a {
   color: #fff;
   background-color: #20558a;
 }
@@ -17,17 +16,17 @@
   border-color: #333;
 }
 
-.navbar-inverse .navbar-nav>.active>a {
+.navbar-inverse .navbar-nav > .active > a {
   color: #fff;
   background-color: #456483;
 }
 
-.nav-pills>li.active>a {
+.nav-pills > li.active > a {
   color: #fff;
   background-color: #20558a;
 }
 
-.nav>li>a {
+.nav > li > a {
   color: #20558a;
 }
 
@@ -85,7 +84,6 @@
 
 .a-unstyled:visited {
   color: #333;
-<<<<<<< HEAD
 }
 
 .a-unstyled:hover {
@@ -93,15 +91,6 @@
   text-decoration: none;
 }
 
-=======
-}
-
-.a-unstyled:hover {
-  color: #000;
-  text-decoration: none;
-}
-
->>>>>>> 1e996b30
 .a-unstyled:active {
   color: #333;
 }
@@ -131,11 +120,7 @@
 }
 
 h2 strong {
-<<<<<<< HEAD
-  font-family: "Segoe UI Semibold", Segoe, "Segoe WP", Calibri, Candara, Tahoma, Verdana, Arial, sans-serif;
-=======
   font-family: 'Segoe UI Semibold', Segoe, 'Segoe WP', Calibri, Candara, Tahoma, Verdana, Arial, sans-serif;
->>>>>>> 1e996b30
   font-weight: normal;
 }
 
@@ -144,7 +129,7 @@
 }
 
 /* extra wide inline spacing */
-.list-horizontal-space>li {
+.list-horizontal-space > li {
   margin-right: 16px;
 }
 
@@ -204,11 +189,7 @@
   margin-bottom: 0;
 }
 
-<<<<<<< HEAD
-ul.list-vspace>li,
-=======
 ul.list-vspace > li,
->>>>>>> 1e996b30
 ul.list-vertical-space {
   padding-bottom: 8px;
 }
@@ -221,13 +202,6 @@
   color: lightgray;
 }
 
-<<<<<<< HEAD
-.invisible {
-  visibility: hidden;
-}
-
-=======
->>>>>>> 1e996b30
 .alert-gray {
   background-color: #eee;
   border-color: #ddd;
@@ -289,21 +263,13 @@
 
 /* 1px solid border in primary */
 .border-1px-primary {
-<<<<<<< HEAD
   border: 1px solid #20558a !important;
-=======
-  border: 1px solid #0072c6 !important;
->>>>>>> 1e996b30
 }
 
 /* theme colors and components */
 div.metro-box {
   position: relative;
-<<<<<<< HEAD
-  margin: 0px;
-=======
   margin: 0;
->>>>>>> 1e996b30
   width: 100%;
 }
 
@@ -311,11 +277,7 @@
   padding: 1.4em 25px;
   display: inline-block;
   color: #fff;
-<<<<<<< HEAD
-  font-size: .9em;
-=======
   font-size: 0.9em;
->>>>>>> 1e996b30
   position: relative;
   width: 100%;
 }
@@ -334,20 +296,12 @@
 
 div.link-box {
   position: relative;
-<<<<<<< HEAD
-  margin: 0px;
-=======
   margin: 0;
->>>>>>> 1e996b30
   width: 100%;
 }
 
 .link-box a {
-<<<<<<< HEAD
-  padding: .4em 5px;
-=======
   padding: 0.4em 5px;
->>>>>>> 1e996b30
   display: inline-block;
   position: relative;
   width: 100%;
@@ -377,7 +331,6 @@
 
 /* Brand box coloring v1 */
 .metro-blue {
-<<<<<<< HEAD
   background: #20558a;
 }
 
@@ -391,52 +344,23 @@
 
 .metro-orange {
   background: #e57200;
-=======
-  background: #0072c6;
-}
-
-.metro-purple {
-  background: #68217a;
-}
-
-.metro-gray {
-  background: #666;
-}
-
-.metro-orange {
-  background: #fa6800;
->>>>>>> 1e996b30
 }
 
 /* Top Line Borders */
 .ms-red-border-top {
   border-style: solid;
-<<<<<<< HEAD
   border-top-color: #c0143c;
   border-width: 4px 0 0 0;
-=======
-  border-top-color: #e81123;
-  border-width: 4px 0 0;
->>>>>>> 1e996b30
 }
 
 .ms-blue-border-top {
   border-style: solid;
-<<<<<<< HEAD
   border-top-color: #20558a;
   border-width: 4px 0 0 0;
 }
 
 .transparent-border {
   border: 0px solid transparent;
-=======
-  border-top-color: #0078d7;
-  border-width: 4px 0 0;
-}
-
-.transparent-border {
-  border: 0 solid transparent;
->>>>>>> 1e996b30
 }
 
 /* Core brand-related colors */
@@ -445,19 +369,11 @@
 }
 
 .ms-orange {
-<<<<<<< HEAD
   background: #e57200;
 }
 
 .ms-red {
   background: #c0143c;
-=======
-  background: #d83b01;
-}
-
-.ms-red {
-  background: #e81123;
->>>>>>> 1e996b30
 }
 
 .ms-magenta {
@@ -465,7 +381,6 @@
 }
 
 .ms-purple {
-<<<<<<< HEAD
   background: #6c3a77;
 }
 
@@ -479,21 +394,6 @@
 
 .ms-green {
   background: #719500;
-=======
-  background: #5c2d91;
-}
-
-.ms-blue {
-  background: #0078d7;
-}
-
-.ms-teal {
-  background: #008272;
-}
-
-.ms-green {
-  background: #107c10;
->>>>>>> 1e996b30
 }
 
 /* Additional brand colors */
@@ -652,7 +552,7 @@
 }
 
 /* All levels of nav */
-.wiki-sidebar .nav>li>a {
+.wiki-sidebar .nav > li > a {
   display: block;
   padding: 4px 20px;
   font-size: 13px;
@@ -660,9 +560,8 @@
   color: #999;
 }
 
-<<<<<<< HEAD
-.wiki-sidebar .nav>li>a:hover,
-.wiki-sidebar .nav>li>a:focus {
+.wiki-sidebar .nav > li > a:hover,
+.wiki-sidebar .nav > li > a:focus {
   padding-left: 19px;
   color: #20558a;
   text-decoration: none;
@@ -670,33 +569,14 @@
   border-left: 1px solid #20558a;
 }
 
-.wiki-sidebar .nav>.active>a,
-.wiki-sidebar .nav>.active:hover>a,
-.wiki-sidebar .nav>.active:focus>a {
+.wiki-sidebar .nav > .active > a,
+.wiki-sidebar .nav > .active:hover > a,
+.wiki-sidebar .nav > .active:focus > a {
   padding-left: 18px;
   font-weight: bold;
   color: #20558a;
   background-color: transparent;
   border-left: 2px solid #20558a;
-=======
-.wiki-sidebar .nav > li > a:hover,
-.wiki-sidebar .nav > li > a:focus {
-  padding-left: 19px;
-  color: #0072c6;
-  text-decoration: none;
-  background-color: transparent;
-  border-left: 1px solid #0072c6;
-}
-
-.wiki-sidebar .nav > .active > a,
-.wiki-sidebar .nav > .active:hover > a,
-.wiki-sidebar .nav > .active:focus > a {
-  padding-left: 18px;
-  font-weight: bold;
-  color: #0072c6;
-  background-color: transparent;
-  border-left: 2px solid #0072c6;
->>>>>>> 1e996b30
 }
 
 /* Nav: second level (shown on .active) */
@@ -706,11 +586,7 @@
   padding-bottom: 10px;
 }
 
-<<<<<<< HEAD
-.wiki-sidebar .nav .nav>li>a {
-=======
 .wiki-sidebar .nav .nav > li > a {
->>>>>>> 1e996b30
   padding-top: 1px;
   padding-bottom: 1px;
   padding-left: 30px;
@@ -718,16 +594,6 @@
   font-weight: normal;
 }
 
-<<<<<<< HEAD
-.wiki-sidebar .nav .nav>li>a:hover,
-.wiki-sidebar .nav .nav>li>a:focus {
-  padding-left: 29px;
-}
-
-.wiki-sidebar .nav .nav>.active>a,
-.wiki-sidebar .nav .nav>.active:hover>a,
-.wiki-sidebar .nav .nav>.active:focus>a {
-=======
 .wiki-sidebar .nav .nav > li > a:hover,
 .wiki-sidebar .nav .nav > li > a:focus {
   padding-left: 29px;
@@ -736,7 +602,6 @@
 .wiki-sidebar .nav .nav > .active > a,
 .wiki-sidebar .nav .nav > .active:hover > a,
 .wiki-sidebar .nav .nav > .active:focus > a {
->>>>>>> 1e996b30
   padding-left: 28px;
   font-weight: 500;
 }
@@ -753,11 +618,7 @@
 }
 
 .back-to-top:hover {
-<<<<<<< HEAD
   color: #20558a;
-=======
-  color: #0072c6;
->>>>>>> 1e996b30
   text-decoration: none;
 }
 
@@ -769,7 +630,7 @@
 
 /* Show and affix the side nav when space allows it */
 @media (min-width: 992px) {
-  .wiki-sidebar .nav>.active>ul {
+  .wiki-sidebar .nav > .active > ul {
     display: block;
   }
 
@@ -798,7 +659,6 @@
 }
 
 @media (min-width: 1200px) {
-
   /* Widen the fixed sidebar again */
   .wiki-sidebar.affix-bottom,
   .wiki-sidebar.affix {
@@ -806,7 +666,6 @@
   }
 }
 
-<<<<<<< HEAD
 /* IE10 bugs */
 @-webkit-viewport {
   width: device-width;
@@ -824,8 +683,6 @@
   width: device-width;
 }
 
-=======
->>>>>>> 1e996b30
 @viewport {
   width: device-width;
 }