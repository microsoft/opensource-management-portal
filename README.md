# opensource-portal

> Microsoft's GitHub-at-scale management portal

This Node.js application is a part of the suite of services provided by
the Open Source Programs Office at Microsoft to enable large-scale GitHub
management experiences.

Key features center around opinionated takes on at-scale management, with an emphasis on _relentless automation_ and _delegation_:

- __Linking__: the concept of associating a GitHub identity with an authenticated identity in another provider, for example an Azure Active Directory user
- __Self-service GitHub organization join__: one-click GitHub organization joining for authorized users
- __Cross-organization functionality__: consolidated views across a set of managed GitHub organizations including people, repos, teams

> An introduction to this project is available in this 2015 post by Jeff Wilcox:   [http://www.jeff.wilcox.name/2015/11/azure-on-github/](http://www.jeff.wilcox.name/2015/11/azure-on-github/)

Starting in 2020, the application pivoted to help scale better:

- The portal works best as a GitHub App instead of the older GitHub OAuth app model
- The app can be installed as multiple parallel apps (user-facing, operations, background jobs, and data) to ensure that key user experiences continue to function even if a background job or other task exhausts available REST API reosurces
- When combined with a near-realtime webhook feed, the app tracks updates for views in a database instead of through REST API caches.

## Node app

- Node.js LTS (v10+)
- TypeScript

Native promises and await/async are being introduced into the codebase. Older callback-based
code using libraries such as `async` or the promise library `q` have been removed.

## Service Dependencies

- At least one of your own GitHub organizations
- Bring your own cache system (built-in providers for Redis, Cosmos DB, and Azure storage)
- Azure Active Directory, or hack your own Passport provider in
- Data storage for links, etc.: either Azure Storage _or_ Postgres

## Dev prep, build, deploy

### Prereqs

#### Install Node packages

Make sure to include dev dependencies.

```
npm install
cd default-assets-package
npm install
```

### Build

```
npm run build
```

You need to rebuild the default-assets-package if you change something. [see Static Site Assets](#static-site-assets)

### Building the Docker image

```
$ docker build .
```

#### Run

The most easy way to run is by using the docker-compose setup. This will bootup the postgres and redis components as well. The docker-compose setup depends on 2 environment files and 1 json file:

- .docker.env
- .secrets.env
- env-orgs.json

Make sure to copy the .secrets.env.example and env-orgs.json.example files and provide the configuration values.

```bash
cp .secrets.env.example .secrets.env
cp env-orgs.json.example env-orgs.json
# provide configuration values for .secrets.env and env-orgs.json
docker-compose up
```

If you desire to run all on your local machine (redis, postgres) you might want to use following approach.

```bash
# ensure redis and postgres is running on localhost
source .secrets.env
source .local.env
npm run start
```

#### Troubleshooting

If the docker image doesn't start you can debug the image using an interactive shell session. This allows
you to browse the folders, update the files to test things and run the portal.

```bash
$ docker run --rm -it --env-file .secrets.env --env-file .docker.env --entrypoint /bin/sh opensource-portal
/usr/src/repos $ ls
app.js                   data                     lib                      package.json             tsconfig.tsbuildinfo     webhooks
app.js.map               entities                 localEnvironment.js      routes                   user
bin                      features                 localEnvironment.js.map  test                     utils.js
business                 github                   middleware               transitional.js          utils.js.map
config                   jobs                     node_modules             transitional.js.map      views
/usr/src/repos $ npm run start-in-container
```

### Test

This project basically has _no tests_.

# Work to be done

- Continuing to refactor out Microsoft-specific things when possible
- Tests
- Proper model/view/API system
- Front-end UI


# Implementation Details

Please see the `docs/` sub-folder, including [docs/index.md](docs/index.md).

<<<<<<< HEAD
## Configuration
=======
As configuration, including secrets, is resolved at startup, any key rotation would need
to include a restart of the app service.

## Minimum Configuration

If you place a JSON file `env.json` above the directory of your cloned repo
(to prevent committing secrets to your repo by accident or in your editor),
you can configure the following extreme minimum working set to use the app.

In this mode memory providers are used, including a mocked Redis client. Note
that this does mean that a large GitHub organization configured with memory
providers could become a token use nightmare, as each new execution of the app
without a Redis Cache behind the scenes is going to have 100% cache misses for
GitHub metadata. Consider configuring a development or local Redis server to
keep cached data around.

For authentication, the opensource-portal uses Azure Active Directory (AD) for corporate authentication
and GitHub OAuth2 for the GitHub authentication.

### Azure Active Directory Configuration

Create an Azure Active Directory application ([guide](https://docs.microsoft.com/en-us/azure/active-directory/develop/quickstart-register-app)) and set the IDs and the redirect-URL in the `config/activeDirectory.json` file.

### GitHub App Configuration (modern)

Create a new GitHub App.

Make sure the app has these permissions:

- Administration (R&W)
- Metadata (R)
- Org members (R&W)
- Org administration (R&W)
- Plan (R)
- Blocking users (R&W, recommended)

Subscribe to these events in only your single app instance _or_ your operations instance:

- meta
- fork
- member
- membership
- organization
- public
- repository
- star
- team
- team add
- org block

Download the private key for the app to be able to authenticate.

You can do this 3 more times to create dedicated apps for `UI`, `background jobs`, `data`, and `operations` in total.

### GitHub OAuth2 Configuration (legacy)

Create an GitHub OAuth2 application ([guide](https://developer.github.com/apps/building-oauth-apps/creating-an-oauth-app/)) and set the IDs and the callback-URL in the `config/github.oauth2.json` file.
>>>>>>> 214b4590

Please see [docs/configuration.md](docs/configuration.md)

## Jobs

Please see [docs/jobs.md](docs/jobs.md)

# API

Please see the [docs/api.md](docs/api.md) file for information about the current API.

### Bare minimum local development environment

If you place a JSON file `env.json` above the directory of your cloned repo
(to prevent committing secrets to your repo by accident or in your editor),
you can configure the following extreme minimum working set to use the app.

The central operations token is a personal access token that is a **org owner**
of the GitHub org(s) being managed.

```
  "DEBUG_ALLOW_HTTP": "1",
  "GITHUB_CENTRAL_OPERATIONS_TOKEN": "a github token for the app",
  "GITHUB_ORGANIZATIONS_FILE": "../../env-orgs.json",
  "GITHUB_CLIENT_ID" : "your client id",
  "GITHUB_CLIENT_SECRET" : "your client secret",
  "GITHUB_CALLBACK_URL" : "http://localhost:3000/auth/github/callback",
  "AAD_CLIENT_ID": "your corporate app id",
  "AAD_REDIRECT_URL" : "http://localhost:3000/auth/azure/callback",
  "AAD_CLIENT_SECRET" : "a secret for the corporate app",
  "AAD_TENANT_ID" : "your tenant id",
  "AAD_ISSUER": "https://sts.windows.net/your tenant id/",
```

In this mode memory providers are used, including a mocked Redis client. Note
that this does mean that a large GitHub organization configured with memory
providers could become a token use nightmare, as each new execution of the app
without a Redis Cache behind the scenes is going to have 100% cache misses for
GitHub metadata. Consider configuring a development or local Redis server to
keep cached data around.

## LICENSE

[MIT License](LICENSE)

## Contributions welcome

Happy to have contributions, though please consider reviewing the CONTRIBUTING.MD file, the code of conduct,
and then also open a work item to help discuss the features or functionality ahead of kicking off any such
work.

This project has adopted the [Microsoft Open Source Code of
Conduct](https://opensource.microsoft.com/codeofconduct/).
For more information see the [Code of Conduct
FAQ](https://opensource.microsoft.com/codeofconduct/faq/) or
contact [opencode@microsoft.com](mailto:opencode@microsoft.com)
with any additional questions or comments.<|MERGE_RESOLUTION|>--- conflicted
+++ resolved
@@ -121,67 +121,7 @@
 
 Please see the `docs/` sub-folder, including [docs/index.md](docs/index.md).
 
-<<<<<<< HEAD
 ## Configuration
-=======
-As configuration, including secrets, is resolved at startup, any key rotation would need
-to include a restart of the app service.
-
-## Minimum Configuration
-
-If you place a JSON file `env.json` above the directory of your cloned repo
-(to prevent committing secrets to your repo by accident or in your editor),
-you can configure the following extreme minimum working set to use the app.
-
-In this mode memory providers are used, including a mocked Redis client. Note
-that this does mean that a large GitHub organization configured with memory
-providers could become a token use nightmare, as each new execution of the app
-without a Redis Cache behind the scenes is going to have 100% cache misses for
-GitHub metadata. Consider configuring a development or local Redis server to
-keep cached data around.
-
-For authentication, the opensource-portal uses Azure Active Directory (AD) for corporate authentication
-and GitHub OAuth2 for the GitHub authentication.
-
-### Azure Active Directory Configuration
-
-Create an Azure Active Directory application ([guide](https://docs.microsoft.com/en-us/azure/active-directory/develop/quickstart-register-app)) and set the IDs and the redirect-URL in the `config/activeDirectory.json` file.
-
-### GitHub App Configuration (modern)
-
-Create a new GitHub App.
-
-Make sure the app has these permissions:
-
-- Administration (R&W)
-- Metadata (R)
-- Org members (R&W)
-- Org administration (R&W)
-- Plan (R)
-- Blocking users (R&W, recommended)
-
-Subscribe to these events in only your single app instance _or_ your operations instance:
-
-- meta
-- fork
-- member
-- membership
-- organization
-- public
-- repository
-- star
-- team
-- team add
-- org block
-
-Download the private key for the app to be able to authenticate.
-
-You can do this 3 more times to create dedicated apps for `UI`, `background jobs`, `data`, and `operations` in total.
-
-### GitHub OAuth2 Configuration (legacy)
-
-Create an GitHub OAuth2 application ([guide](https://developer.github.com/apps/building-oauth-apps/creating-an-oauth-app/)) and set the IDs and the callback-URL in the `config/github.oauth2.json` file.
->>>>>>> 214b4590
 
 Please see [docs/configuration.md](docs/configuration.md)
 
