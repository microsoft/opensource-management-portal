//
// Copyright (c) Microsoft. All rights reserved.
// Licensed under the MIT license. See LICENSE file in the project root for full license information.
//

'use strict';

const async = require('async');

const Account = require('./account');
const GraphManager = require('./graphManager');
const Organization = require('./organization');
const UserContext = require('./user/context');
const wrapError = require('../utils').wrapError;

// defaults could move to configuration alternatively
const defaults = {
  orgReposStaleSeconds: 60 * 15 /* 15m */,
  orgRepoTeamsStaleSeconds: 60 * 3 /* 3m */,
  orgRepoCollaboratorsStaleSeconds: 60 * 30 /* 30m */,
  orgRepoCollaboratorStaleSeconds: 30 /* half minute */,
  orgRepoDetailsStaleSeconds: 60 * 5 /* 5m */,
  orgTeamsStaleSeconds: 60 * 5 /* 5m */,
  orgTeamsSlugLookupStaleSeconds: 30 /* half a minute */,
  orgMembersStaleSeconds: 60 * 30 /* 30m */,
  teamMaintainersStaleSeconds: 60 * 2 /* 2m */,
  orgMembershipStaleSeconds: 60 * 5 /* 5m */,
  orgMembershipDirectStaleSeconds: 30 /* 30s */,
  crossOrgsReposStaleSecondsPerOrg: 60 * 60 * 2 /* 2 hours per org */,
  crossOrgsReposParallelCalls: 3,
  crossOrgsMembersStaleSecondsPerOrg: 60 * 60 * 2 /* 2 hours per org */,
  crossOrgsMembersParallelCalls: 5,
  corporateLinksStaleSeconds: 60 * 5 /* 5m */,
  repoBranchesStaleSeconds: 60 * 5 /* 5m */,
  accountDetailStaleSeconds: 60 * 60 * 24 /* 24h */,
  teamDetailStaleSeconds: 60 * 60 * 2 /* 2h */,
  orgRepoWebhooksStaleSeconds: 60 * 60 * 8 /* 8h */,
  teamRepositoryPermissionStaleSeconds: 0 /* 0m */,
};

class Operations {
  constructor(options) {
    setRequiredProperties(this, ['github', 'config', 'dataClient', 'insights', 'redis'], options);

    this.providers = options;
    this.baseUrl = '/';

    this.defaults = Object.assign({}, defaults);
    this.mailAddressProvider = options.mailAddressProvider;
    this.mailProvider = options.mailProvider;

    this.graphManager = new GraphManager(this, options);

    return this;
  }

  get organizationNames() {
    if (!_private(this).organizationNames) {
      const names = [];
      for (let i = 0; i < this.config.github.organizations.length; i++) {
        names.push(this.config.github.organizations[i].name.toLowerCase());
      }
      _private(this).organizationNames = names;
    }
    return _private(this).organizationNames;
  }

  get organizations() {
    if (!_private(this).organizations) {
      const organizations = {};
      const names = this.organizationNames;
      for (let i = 0; i < names.length; i++) {
        const organization = createOrganization(this, names[i]);
        organizations[names[i]] = organization;
      }
      _private(this).organizations = organizations;
    }
    return _private(this).organizations;
  }

  getOnboardingOrganization(name) {
    // Specialized method to retrieve a new organization via the onboarding configuration collection, if any
    name = name.toLowerCase();
    const onboardingList = this.config.github.organizations.onboarding;
    if (onboardingList) {
      for (let i = 0; i < onboardingList.length; i++) {
        const settings = onboardingList[i];
        if (settings && settings.name && settings.name.toLowerCase() === name) {
          return createOrganization(this, name, settings);
        }
      }
    }
    throw new Error(`No onboarding organization settings configured for the ${name} organization`);
  }

  getOrganizations(organizationList) {
    if (!organizationList) {
      return this.organizations;
    }
    const references = [];
    organizationList.forEach(orgName => {
      const organization = this.getOrganization(orgName);
      references.push(organization);
    });
    return references;
  }

  getOrganizationOriginalNames() {
    if (!_private(this).organizationOriginalNames) {
      const names = [];
      for (let i = 0; i < this.config.github.organizations.length; i++) {
        names.push(this.config.github.organizations[i].name);
      }
      _private(this).organizationOriginalNames = names;
    }
    return _private(this).organizationOriginalNames;
  }

  translateOrganizationNamesFromLowercase(object) {
    const orgs = this.getOrganizationOriginalNames();
    orgs.forEach(name => {
      const lc = name.toLowerCase();
      if (name !== lc && object[lc] !== undefined) {
        object[name] = object[lc];
        delete object[lc];
      }
    });
    return object;
  }

  get organizationNamesWithTokens() {
    if (!_private(this).organizationNamesWithTokens) {
      const tokens = {};
      for (let i = 0; i < this.config.github.organizations.length; i++) {
        const name = this.config.github.organizations[i].name.toLowerCase();
        const token = this.config.github.organizations[i].ownerToken;
        tokens[name] = token;
      }
      _private(this).organizationNamesWithTokens = tokens;
    }
    return _private(this).organizationNamesWithTokens;
  }

  getOrganization(name, callback) {
    const lc = name.toLowerCase();
    const organization = this.organizations[lc];
    if (!organization) {
      throw new Error(`Could not find configuration for the "${name}" organization.`);
    }
    if (callback) {
      return callback(null, organization);
    }
    return organization;
  }

  getUserContext(userId) {
    // This will leak per user for the app runtime. Can use a LRU or limiting cache in the future if needed.
    if (!_private(this).userContext) {
      _private(this).userContext = new Map();
    }
    userId = typeof(userId) === 'string' ? parseInt(userId, 10) : userId;
    const contexts = _private(this).userContext;
    let user = contexts.get(userId);
    if (!user) {
      user = new UserContext(this, userId);
      contexts.set(userId, user);
    }
    return user;
  }

  getRepos(callback) {
    const repos = [];
    const cacheOptions = {
      maxAgeSeconds: this.defaults.crossOrgsReposStaleSecondsPerOrg,
    };
    // CONSIDER: Cross-org functionality might be best in the GitHub library itself
    const orgs = this.organizations;
    async.eachLimit(
      orgs,
      this.defaults.crossOrgsReposParallelCalls,
      (organization, next) => {
        organization.getRepositories(cacheOptions, (getReposError, orgRepos) => {
          if (!getReposError) {
            for (let i = 0; i < orgRepos.length; i++) {
              repos.push(orgRepos[i]);
            }
          }
          return next(getReposError);
        });
      },
      (error) => {
        return callback(error ? error : null, error ? null : repos);
      });
  }

  getLinks(options, callback) {
    if (!callback && typeof (options) === 'function') {
      callback = options;
      options = null;
    }
    options = options || {
      includeNames: true,
      includeId: true,
      includeServiceAccounts: true,
    };
    const caching = {
      maxAgeSeconds: options.maxAgeSeconds || this.defaults.corporateLinksStaleSeconds,
      backgroundRefresh: true,
    };
    delete options.maxAgeSeconds;
    delete options.backgroundRefresh;
    return this.github.links.getLinks(
      options,
      caching,
      callback);
  }

  getTeamsWithMembers(orgName, options, callback) {
    const cacheOptions = {};
    options = options || {};
    cacheOptions.backgroundRefresh = options.backgroundRefresh !== undefined ? options.backgroundRefresh : true;
    cacheOptions.maxAgeSeconds = options.maxAgeSeconds || 60 * 10;
    cacheOptions.individualMaxAgeSeconds = options.individualMaxAgeSeconds;
    delete options.backgroundRefresh;
    delete options.maxAgeSeconds;
    delete options.individualMaxAgeSeconds;

    this.github.crossOrganization.teamMembers(this.organizationNamesWithTokens, options, cacheOptions, callback);
  }

  getRepoCollaborators(orgName, options, callback) {
    const cacheOptions = {};
    options = options || {};
    cacheOptions.backgroundRefresh = options.backgroundRefresh !== undefined ? options.backgroundRefresh : true;
    cacheOptions.maxAgeSeconds = options.maxAgeSeconds || 60 * 10;
    cacheOptions.individualMaxAgeSeconds = options.individualMaxAgeSeconds;
    delete options.backgroundRefresh;
    delete options.maxAgeSeconds;
    delete options.individualMaxAgeSeconds;

    this.github.crossOrganization.repoCollaborators(this.organizationNamesWithTokens, options, cacheOptions, callback);
  }

  getRepoTeams(orgName, options, callback) {
    const cacheOptions = {};
    options = options || {};
    cacheOptions.backgroundRefresh = options.backgroundRefresh !== undefined ? options.backgroundRefresh : true;
    cacheOptions.maxAgeSeconds = options.maxAgeSeconds || 60 * 10;
    cacheOptions.individualMaxAgeSeconds = options.individualMaxAgeSeconds;
    delete options.backgroundRefresh;
    delete options.maxAgeSeconds;
    delete options.individualMaxAgeSeconds;

    this.github.crossOrganization.repoTeams(this.organizationNamesWithTokens, options, cacheOptions, callback);
  }

  getTeams(orgName, options, callback) {
    if (!callback && typeof(options) === 'function') {
      callback = options;
      options = {};
    } else if (!callback && !options && typeof(orgName) === 'function') {
      callback = orgName;
      options = {};
      orgName = null;
    }
    if (!options.maxAgeSeconds) {
      options.maxAgeSeconds = this.defaults.crossOrgsMembersStaleSecondsPerOrg;
    }
    if (options.backgroundRefresh === undefined) {
      options.backgroundRefresh = true;
    }
    const cacheOptions = {
      maxAgeSeconds: options.maxAgeSeconds,
      backgroundRefresh: options.backgroundRefresh,
    };
    delete options.maxAgeSeconds;
    delete options.backgroundRefresh;
    if (!orgName) {
      return this.github.crossOrganization.teams(
        this.organizationNamesWithTokens,
        options,
        cacheOptions,
        (error, values) => {
          return callback(error ? error : null, error ? null : crossOrganizationResults(this, values, 'id'));
        });
    }
    this.getOrganization(orgName).getTeams(cacheOptions, callback);
  }

  getMembers(orgName, options, callback) {
    if (!callback && typeof(options) === 'function') {
      callback = options;
      options = {};
    } else if (!callback && !options && typeof(orgName) === 'function') {
      callback = orgName;
      options = {};
      orgName = null;
    }
    if (!options.maxAgeSeconds) {
      options.maxAgeSeconds = this.defaults.crossOrgsMembersStaleSecondsPerOrg;
    }
    if (options.backgroundRefresh === undefined) {
      options.backgroundRefresh = true;
    }

    const cacheOptions = {
      maxAgeSeconds: options.maxAgeSeconds,
      backgroundRefresh: options.backgroundRefresh,
    };
    delete options.maxAgeSeconds;
    delete options.backgroundRefresh;

    if (!orgName) {
      return this.github.crossOrganization.orgMembers(
        this.organizationNamesWithTokens,
        options,
        cacheOptions,
        (error, values) => {
          return callback(error ? error : null, error ? null : crossOrganizationResults(this, values, 'id'));
        });
    }
    const combinedOptions = Object.assign(options, cacheOptions);
    this.getOrganization(orgName).getMembers(combinedOptions, callback);
  }

  get systemAccountsByUsername() {
    return this.config.github && this.config.github.systemAccounts ? this.config.github.systemAccounts.logins : [];
  }

  isSystemAccountByUsername(username) {
    const lc = username.toLowerCase();
    const usernames = this.systemAccountsByUsername;
    for (let i = 0; i < usernames.length; i++) {
      if (usernames[i].toLowerCase() === lc) {
        return true;
      }
    }
    return false;
  }

  getAccount(id) {
    // TODO: Centralized "accounts" local store
    const entity = { id: id };
    return new Account(entity, this, getCentralOperationsToken.bind(null, this));
  }

  getAuthenticatedAccount(token, options, callback) {
    if (!callback && typeof(options) === 'function') {
      callback = options;
      options = null;
    }
    options = options || {};
    const github = this.github;
    const parameters = {};
    return github.post(token, 'users.get', parameters, (error, entity) => {
      if (error) {
        return callback(wrapError(error, 'Could not get details about the authenticated account'));
      }
      const account = new Account(entity, this, getCentralOperationsToken.bind(null, this));
      return callback(null, account);
    });
  }

  getTeamById(id, options, callback) {
    if (!callback && typeof(options) === 'function') {
      callback = options;
      options = null;
    }
    options = options || {};
    const self = this;
    getTeamDetailsById(this, id, options, (error, entity) => {
      if (entity && !entity.organization) {
        error = new Error(`Team ${id} response did not have an associated organization`);
      }
      const organizationName = entity.organization.name;
      let organization = null;
      try {
        organization = self.getOrganization(organizationName);
      } catch (er) {
        error = er;
      }
      if (error) {
        return callback(error);
      }
      return callback(null, organization.teamFromEntity(entity));
    });
  }

  getAccountByUsername(username, options, callback) {
    if (!callback && typeof(options) === 'function') {
      callback = options;
      options = null;
    }
    options = options || {};
<<<<<<< HEAD
    const token = _private(this).getCentralOperationsToken();
    const operations = _private(this).operations;
=======
    const token = getCentralOperationsToken(this);
    const operations = this;
>>>>>>> 0b804c22
    if (!username) {
      return callback(new Error('Must provide a GitHub username to retrieve account information.'));
    }
    const parameters = {
      username: username,
    };
    const cacheOptions = {
      maxAgeSeconds: options.maxAgeSeconds || operations.defaults.accountDetailStaleSeconds,
    };
    if (options.backgroundRefresh !== undefined) {
      cacheOptions.backgroundRefresh = options.backgroundRefresh;
    }
    return operations.github.call(token, 'users.getForUser', parameters, cacheOptions, (error, entity) => {
      if (error) {
        return callback(wrapError(error, `Could not get details about account "${username}".`));
      }
      const account = new Account(entity, this, getCentralOperationsToken.bind(null, this));
      return callback(null, account);
    });
  }
}

function getTeamDetailsById(self, id, options, callback) {
  if (!callback && typeof(options) === 'function') {
    callback = options;
    options = null;
  }
  options = options || {};
<<<<<<< HEAD
  const token = _private(self).getCentralOperationsToken();
=======
  const token = getCentralOperationsToken(this);
>>>>>>> 0b804c22
  const operations = _private(self).operations;
  if (!id) {
    return callback(new Error('Must provide a GitHub team ID to retrieve team information'));
  }
  const parameters = {
    id: id,
  };
  const cacheOptions = {
    maxAgeSeconds: options.maxAgeSeconds || operations.defaults.teamDetailStaleSeconds,
  };
  if (options.backgroundRefresh !== undefined) {
    cacheOptions.backgroundRefresh = options.backgroundRefresh;
  }
  return operations.github.call(token, 'orgs.getTeam', parameters, cacheOptions, callback);
}

function getCentralOperationsToken(self) {
  const s = self || this;
  if (s.config.github.organizations.length <= 0) {
    throw new Error('No organizations configured.');
  }
<<<<<<< HEAD
  const firstOrganization = self.config.github.organizations[0];
=======
  const firstOrganization = s.config.github.organizations[0];
>>>>>>> 0b804c22
  return firstOrganization.ownerToken;
}

function createOrganization(self, name, settings) {
  name = name.toLowerCase();
  if (!settings) {
    const group = self.config.github.organizations;
    for (let i = 0; i < group.length; i++) {
      if (group[i].name && group[i].name.toLowerCase() === name) {
        settings = group[i];
        break;
      }
    }
  }
  if (!settings) {
    throw new Error(`This application is not configured for the ${name} organization`);
  }
  return new Organization(self, name, settings);
}

function setRequiredProperties(self, properties, options) {
  for (let i = 0; i < properties.length; i++) {
    const key = properties[i];
    if (!options[key]) {
      throw new Error(`Required option with key "${key}" was not provided.`);
    }
    self[key] = options[key];
  }
}

module.exports = Operations;

function crossOrganizationResults(operations, results, keyProperty) {
  keyProperty = keyProperty || 'id';
  const map = new Map();
  operations.translateOrganizationNamesFromLowercase(results.orgs);
  for (const orgName of Object.getOwnPropertyNames(results.orgs)) {
    const orgValues = results.orgs[orgName];
    for (let i = 0; i < orgValues.length; i++) {
      const val = orgValues[i];
      const key = val[keyProperty];
      if (!key) {
        throw new Error(`Entity missing property ${key} during consolidation processing.`);
      }
      let mapEntry = map.get(key);
      if (!mapEntry) {
        mapEntry = {
          orgs: {},
        };
        mapEntry[keyProperty] = key;
        map.set(key, mapEntry);
      }
      mapEntry.orgs[orgName] = val;
    }
  }
  map.meta = results.meta;
  map.cost = results.cost;
  return map;
}

const privateSymbol = Symbol();
function _private(self) {
  if (self[privateSymbol] === undefined) {
    self[privateSymbol] = {};
  }
  return self[privateSymbol];
}<|MERGE_RESOLUTION|>--- conflicted
+++ resolved
@@ -392,13 +392,8 @@
       options = null;
     }
     options = options || {};
-<<<<<<< HEAD
-    const token = _private(this).getCentralOperationsToken();
-    const operations = _private(this).operations;
-=======
     const token = getCentralOperationsToken(this);
     const operations = this;
->>>>>>> 0b804c22
     if (!username) {
       return callback(new Error('Must provide a GitHub username to retrieve account information.'));
     }
@@ -427,11 +422,7 @@
     options = null;
   }
   options = options || {};
-<<<<<<< HEAD
-  const token = _private(self).getCentralOperationsToken();
-=======
   const token = getCentralOperationsToken(this);
->>>>>>> 0b804c22
   const operations = _private(self).operations;
   if (!id) {
     return callback(new Error('Must provide a GitHub team ID to retrieve team information'));
@@ -453,11 +444,7 @@
   if (s.config.github.organizations.length <= 0) {
     throw new Error('No organizations configured.');
   }
-<<<<<<< HEAD
-  const firstOrganization = self.config.github.organizations[0];
-=======
   const firstOrganization = s.config.github.organizations[0];
->>>>>>> 0b804c22
   return firstOrganization.ownerToken;
 }
 
