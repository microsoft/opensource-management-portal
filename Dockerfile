<<<<<<< HEAD
ARG IMAGE_NAME=node:16-alpine
=======
#
# Copyright (c) Microsoft.
# Licensed under the MIT license. See LICENSE file in the project root for full license information.
#

ARG IMAGE_NAME=mcr.microsoft.com/cbl-mariner/base/nodejs:18
>>>>>>> 16ef3b65

FROM $IMAGE_NAME AS build

ARG NPM_TOKEN

<<<<<<< HEAD
# Make Git available for NPM and rsync in the build image
RUN apk add --update git && rm -rf /var/cache/apk/*
=======
RUN tdnf -y update --quiet

# We used to also make Git available for NPM and rsync in build
#   tdnf clean all --quiet && \
#   tdnf -y install ca-certificates git --quiet && \
>>>>>>> 16ef3b65

WORKDIR /build
COPY package.json .
COPY package-lock.json .

# Only if needed, copy .npmrc files into the container
# COPY Dockerfile.npmrc /build/.npmrc

# If you are doing local development and OK with your private tokens in the contains (CAREFUL):
# DO NOT RECOMMEND:
# COPY .npmrc /build/.npmrc

# RUN npm install --production --verbose && mv node_modules production_node_modules
RUN npm install --production && mv node_modules production_node_modules

COPY . .

# Only if needed, copy .npmrc files into the container, again...
# COPY Dockerfile.npmrc /build/.npmrc

# Dev dependencies
# RUN npm install --verbose && rm -rf .npmrc
RUN npm install && rm -rf .npmrc

# TypeScript build
RUN npm run-script build

# The open source project build needs: build the site assets sub-project
RUN cd default-assets-package && npm install && npm run build

FROM $IMAGE_NAME AS run

ENV IS_DOCKER=1 \
    NPM_CONFIG_LOGLEVEL=warn \
    DEBUG=startup \
    PORT=3000

EXPOSE 3000

WORKDIR /usr/src/repos

RUN addgroup oss && adduser -D -G oss oss && chown -R oss:oss .

# Production Node.js modules
COPY --from=build --chown=oss:oss /build/production_node_modules ./node_modules

# People not using painless config may need
COPY --from=build --chown=oss:oss /build/data ./data

# Copy built assets, app, config map
COPY --from=build --chown=oss:oss /build/dist ./

# The open source project build needs: default assets should be placed
COPY --from=build --chown=oss:oss /build/default-assets-package ./default-assets-package

COPY --from=build --chown=oss:oss /build/config ./config
COPY --from=build --chown=oss:oss /build/views ./views
COPY --from=build --chown=oss:oss /build/package.json ./package.json

# Host the app
USER oss
ENTRYPOINT ["npm", "run-script", "start-in-container"]<|MERGE_RESOLUTION|>--- conflicted
+++ resolved
@@ -1,28 +1,21 @@
-<<<<<<< HEAD
-ARG IMAGE_NAME=node:16-alpine
-=======
 #
 # Copyright (c) Microsoft.
 # Licensed under the MIT license. See LICENSE file in the project root for full license information.
 #
 
 ARG IMAGE_NAME=mcr.microsoft.com/cbl-mariner/base/nodejs:18
->>>>>>> 16ef3b65
 
 FROM $IMAGE_NAME AS build
 
 ARG NPM_TOKEN
 
-<<<<<<< HEAD
 # Make Git available for NPM and rsync in the build image
 RUN apk add --update git && rm -rf /var/cache/apk/*
-=======
 RUN tdnf -y update --quiet
 
 # We used to also make Git available for NPM and rsync in build
 #   tdnf clean all --quiet && \
 #   tdnf -y install ca-certificates git --quiet && \
->>>>>>> 16ef3b65
 
 WORKDIR /build
 COPY package.json .
