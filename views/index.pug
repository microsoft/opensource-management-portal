--- conflicted
+++ resolved
@@ -145,12 +145,8 @@
                         //-li: a.btn.btn-sm.btn-muted(href='https://github.com/orgs/' + team.organization.name + '/teams/' + team.slug, target='_new') GitHub
 
       if accountInfo.isLinkedUser && onboarding !== true
-<<<<<<< HEAD
         if overview && overview.teams && overview.teams.member && overview.teams.member.length > 0
-=======
-        if overview && overview.teams && overview.teams.member && overview.teams.member.length
-          hr
->>>>>>> ead2c878
+          hr
           h1 Team memberships
           p Here are teams that you are a member of but not a maintainer of.
           script(type='text/javascript').
