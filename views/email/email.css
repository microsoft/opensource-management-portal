body {
<<<<<<< HEAD
  font-family: "Segoe UI", "Segoe WP", Segoe, "Helvetica Neue", "Helvetica", "Arial", "sans-serif";
=======
  font-family: "Segoe UI", "Segoe WP", Segoe, "Helvetica Neue", Helvetica, Arial, sans-serif;
>>>>>>> 1e996b30
  font-weight: normal;
  font-size: 11pt;
  line-height: 16pt;
}

h1 {
  font-size: 36pt;
<<<<<<< HEAD
  font-family: "Segoe UI Light", "Segoe WP Light", Segoe, "Helvetica Neue", "Helvetica", "Arial", "sans-serif";
=======
  font-family: "Segoe UI Light", "Segoe WP Light", Segoe, "Helvetica Neue", Helvetica, Arial, sans-serif;
>>>>>>> 1e996b30
  color: #787878;
}

h1.blue {
<<<<<<< HEAD
  color: #20558a;
=======
  color: #0078d7;
>>>>>>> 1e996b30
}

h2 {
  font-size: 24pt;
<<<<<<< HEAD
  font-family: "Segoe UI Light", "Segoe WP Light", Segoe, "Helvetica Neue", "Helvetica", "Arial", "sans-serif";
=======
  font-family: "Segoe UI Light", "Segoe WP Light", Segoe, "Helvetica Neue", Helvetica, Arial, sans-serif;
>>>>>>> 1e996b30
  font-weight: normal;
  color: #787878;
}

h3 {
  font-size: 16pt;
<<<<<<< HEAD
  font-family: "Segoe UI", "Segoe WP", Segoe, "Helvetica Neue", "Helvetica", "Arial", "sans-serif";
=======
  font-family: "Segoe UI", "Segoe WP", Segoe, "Helvetica Neue", Helvetica, Arial, sans-serif;
>>>>>>> 1e996b30
  color: #787878;
  font-weight: normal;
}

p {
  margin: 0 0 5pt;
}

a,
a:link {
<<<<<<< HEAD
  color: #20558a;
=======
  color: #0078d7;
>>>>>>> 1e996b30
}

a:visited {
  color: #32145a;
}

pre {
  font-family: Consolas, "Courier New", Courier, monospace;
}

pre.body-font {
<<<<<<< HEAD
  font-family: "Segoe UI", "Segoe WP", Segoe, "Helvetica Neue", "Helvetica", "Arial", "sans-serif";
=======
  font-family: "Segoe UI", "Segoe WP", Segoe, "Helvetica Neue", Helvetica, Arial, sans-serif;
>>>>>>> 1e996b30
  font-weight: normal;
}

table.technical {
  font-size: 10pt;
  border: 1px solid #ddd;
  border-collapse: collapse;
}

table.technical tbody tr {
  border-top: 1px solid #ddd;
}

table.technical thead tr th,
table.technical tbody tr td {
  border: 1px solid #ddd;
  padding: 4px;
  margin: 0;
}

table.notification-action {
  background-color: #ff8c00;
  color: white;
  border: 0;
  min-height: 64px;
  width: 100%;
  margin-bottom: 16px;
}

table.notification-information {
  background-color: #20558a;
  color: white;
  border: 0;
  min-height: 64px;
  width: 100%;
  margin-bottom: 16px;
}

table.notification-warning {
<<<<<<< HEAD
  border: 0;
=======
>>>>>>> 1e996b30
  background-color: #e81123;
  color: white;
  border: 0;
  min-height: 64px;
  width: 100%;
  margin-bottom: 16px;
}

table.notification-success {
<<<<<<< HEAD
  border: 0;
=======
>>>>>>> 1e996b30
  background-color: #107c10;
  color: white;
  border: 0;
  min-height: 64px;
  width: 100%;
  margin-bottom: 16px;
}

table.notification-action tbody tr td h1,
table.notification-warning tbody tr td h1,
table.notification-success tbody tr td h1,
table.notification-information tbody tr td h1 {
  color: white;
  font-size: 36pt;
<<<<<<< HEAD
  padding-left: 16px;
  margin-left: 16px;
  padding-right: 12px;
  padding-top: 8px;
  margin-top: 8px;
  padding-bottom: 8px;
  margin-bottom: 8px;
=======
  margin-bottom: 8px;
  margin-left: 16px;
  margin-top: 8px;
  padding: 8px 12px 8px 16px;
>>>>>>> 1e996b30
}

p.footer {
  font-size: 10pt;
  color: #787878;
}

.footer p small {
  font-size: 9pt;
  color: #787878;
}

p.footer a {
  text-decoration: none;
  color: #20558a;
}

th {
  text-align: left;
}

#container {
  max-width: 480px;
}

@media only screen and (min-width: 480px) {
<<<<<<< HEAD
  table[id="container"] {
    width: 600px;
  }
=======
  table[id="container"] { width: 600px; }
>>>>>>> 1e996b30
}

@media only screen and (max-width: 480px) {
  body {
    width: 100% !important;
    min-width: 100% !important;
  }

  table[id="container"] {
    width: 100% !important;
    max-width: 480px !important;
  }
}<|MERGE_RESOLUTION|>--- conflicted
+++ resolved
@@ -1,9 +1,5 @@
 body {
-<<<<<<< HEAD
-  font-family: "Segoe UI", "Segoe WP", Segoe, "Helvetica Neue", "Helvetica", "Arial", "sans-serif";
-=======
   font-family: "Segoe UI", "Segoe WP", Segoe, "Helvetica Neue", Helvetica, Arial, sans-serif;
->>>>>>> 1e996b30
   font-weight: normal;
   font-size: 11pt;
   line-height: 16pt;
@@ -11,40 +7,24 @@
 
 h1 {
   font-size: 36pt;
-<<<<<<< HEAD
-  font-family: "Segoe UI Light", "Segoe WP Light", Segoe, "Helvetica Neue", "Helvetica", "Arial", "sans-serif";
-=======
   font-family: "Segoe UI Light", "Segoe WP Light", Segoe, "Helvetica Neue", Helvetica, Arial, sans-serif;
->>>>>>> 1e996b30
   color: #787878;
 }
 
 h1.blue {
-<<<<<<< HEAD
   color: #20558a;
-=======
-  color: #0078d7;
->>>>>>> 1e996b30
 }
 
 h2 {
   font-size: 24pt;
-<<<<<<< HEAD
-  font-family: "Segoe UI Light", "Segoe WP Light", Segoe, "Helvetica Neue", "Helvetica", "Arial", "sans-serif";
-=======
   font-family: "Segoe UI Light", "Segoe WP Light", Segoe, "Helvetica Neue", Helvetica, Arial, sans-serif;
->>>>>>> 1e996b30
   font-weight: normal;
   color: #787878;
 }
 
 h3 {
   font-size: 16pt;
-<<<<<<< HEAD
-  font-family: "Segoe UI", "Segoe WP", Segoe, "Helvetica Neue", "Helvetica", "Arial", "sans-serif";
-=======
   font-family: "Segoe UI", "Segoe WP", Segoe, "Helvetica Neue", Helvetica, Arial, sans-serif;
->>>>>>> 1e996b30
   color: #787878;
   font-weight: normal;
 }
@@ -55,11 +35,7 @@
 
 a,
 a:link {
-<<<<<<< HEAD
   color: #20558a;
-=======
-  color: #0078d7;
->>>>>>> 1e996b30
 }
 
 a:visited {
@@ -71,11 +47,7 @@
 }
 
 pre.body-font {
-<<<<<<< HEAD
-  font-family: "Segoe UI", "Segoe WP", Segoe, "Helvetica Neue", "Helvetica", "Arial", "sans-serif";
-=======
   font-family: "Segoe UI", "Segoe WP", Segoe, "Helvetica Neue", Helvetica, Arial, sans-serif;
->>>>>>> 1e996b30
   font-weight: normal;
 }
 
@@ -115,10 +87,6 @@
 }
 
 table.notification-warning {
-<<<<<<< HEAD
-  border: 0;
-=======
->>>>>>> 1e996b30
   background-color: #e81123;
   color: white;
   border: 0;
@@ -128,10 +96,6 @@
 }
 
 table.notification-success {
-<<<<<<< HEAD
-  border: 0;
-=======
->>>>>>> 1e996b30
   background-color: #107c10;
   color: white;
   border: 0;
@@ -146,20 +110,10 @@
 table.notification-information tbody tr td h1 {
   color: white;
   font-size: 36pt;
-<<<<<<< HEAD
-  padding-left: 16px;
-  margin-left: 16px;
-  padding-right: 12px;
-  padding-top: 8px;
-  margin-top: 8px;
-  padding-bottom: 8px;
-  margin-bottom: 8px;
-=======
   margin-bottom: 8px;
   margin-left: 16px;
   margin-top: 8px;
   padding: 8px 12px 8px 16px;
->>>>>>> 1e996b30
 }
 
 p.footer {
@@ -186,13 +140,7 @@
 }
 
 @media only screen and (min-width: 480px) {
-<<<<<<< HEAD
-  table[id="container"] {
-    width: 600px;
-  }
-=======
   table[id="container"] { width: 600px; }
->>>>>>> 1e996b30
 }
 
 @media only screen and (max-width: 480px) {
